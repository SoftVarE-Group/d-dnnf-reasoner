--- conflicted
+++ resolved
@@ -7,10 +7,7 @@
     echo -e "\t1: Target directory"
     echo -e "\t2: d4v2 related files"
     echo -e "\t3: ddnnife results"
-<<<<<<< HEAD
-=======
     echo -e "\t4: ddnnife image"
->>>>>>> 0bee420a
     exit 0
 fi
 
