pub mod stream;
pub mod node;
pub mod heuristics;
pub mod counting;
pub mod anomalies;
pub mod config_creation;

use rug::{Integer};
use rustc_hash::{FxHashMap, FxHashSet};
use std::{time::Instant};

use self::node::{Node};

#[derive(Debug, Clone)]
/// A Ddnnf holds all the nodes as a vector, also includes meta data and further information that is used for optimations
pub struct Ddnnf {
    pub nodes: Vec<Node>,
    /// Literals for upwards propagation
<<<<<<< HEAD
    pub literals: HashMap<i32, usize>, // <var_number of the Literal, and the corresponding indize>
    true_nodes: Vec<usize>, // Indices of true nodes. In some cases those nodes needed to have special treatment
    pub number_of_variables: u32,
=======
    pub literals: FxHashMap<i32, usize>, // <var_number of the Literal, and the corresponding indize>
    true_nodes: Vec<usize>, // Indices of true nodes. In some cases those nodes needed to have special treatment
    /// The core features of the modell corresponding with this ddnnf
    pub core: FxHashSet<i32>,
    /// The dead features of the modell
    pub dead: FxHashSet<i32>,
    /// An interim save for the marking algorithm
    pub md: Vec<usize>,
>>>>>>> c7e863f3
    pub number_of_nodes: usize,
    pub number_of_variables: u32,
    /// The number of threads
    pub max_worker: u16,
}

impl Ddnnf {
    /// Creates a new ddnnf including dead and core features
    pub fn new(
        nodes: Vec<Node>,
<<<<<<< HEAD
        literals: HashMap<i32, usize>,
=======
        literals: FxHashMap<i32, usize>,
>>>>>>> c7e863f3
        true_nodes: Vec<usize>,
        number_of_variables: u32,
        number_of_nodes: usize,
    ) -> Ddnnf {
        let mut ddnnf = Ddnnf {
            nodes,
            literals,
            true_nodes,
<<<<<<< HEAD
            number_of_variables,
=======
            core: FxHashSet::default(),
            dead: FxHashSet::default(),
            md: Vec::new(),
>>>>>>> c7e863f3
            number_of_nodes,
            number_of_variables,
            max_worker: 4,
        };
        ddnnf.get_core();
        ddnnf.get_dead();
        ddnnf
    }

    // returns the current count of the root node in the ddnnf
    // that value is the same during all computations
    pub fn rc(&self) -> Integer {
        self.nodes[self.number_of_nodes - 1].count.clone()
    }

    // returns the current temp count of the root node in the ddnnf
    // that value is changed during computations
    fn rt(&self) -> Integer {
        self.nodes[self.number_of_nodes - 1].temp.clone()
    }

    /// Executes a single query. This is used for the interactive mode of ddnnife
    /// We change between the marking and non-marking approach depending on the number of features
    /// that are either included or excluded. All configurations <= 10 use the marking approach all
    /// other the "standard" approach. Results are printed directly on the console together with the needed time.
    ///
    /// # Example
    /// ```
    /// extern crate ddnnf_lib;
    /// use ddnnf_lib::Ddnnf;
    /// use ddnnf_lib::parser::*;
    /// use rug::Integer;
    ///
    /// // create a ddnnf
    /// let file_path = "./tests/data/small_test.dimacs.nnf";
    /// let mut ddnnf: Ddnnf = build_ddnnf_tree_with_extras(file_path);
    ///
    /// ddnnf.execute_query_interactive(vec![3,1]); // 3
    /// ddnnf.execute_query_interactive(vec![3]); // also 3
    ///
    /// ```
    pub fn execute_query_interactive(&mut self, mut features: Vec<i32>) {
        if features.len() == 1 {
            let f = features.pop().unwrap();
            let time = Instant::now();
            let res: (usize, Integer) = self.card_of_feature_with_marker(f);
            let elapsed_time = time.elapsed().as_secs_f32();

            println!("Feature count for feature number {:?}: {:#?}", f, res);
            println!("{:?} nodes were marked (note that nodes which are on multiple paths are only marked once). That are ≈{:.2}% of the ({}) total nodes",
                res.0, f64::from(res.0 as u32)/self.number_of_nodes as f64 * 100.0, self.number_of_nodes);
            println!(
                "Elapsed time for one feature: {:.6} seconds.\n",
                elapsed_time
            );
        } else if features.len() <= 10 {
            let time = Instant::now();
            let res: (usize, Integer) =
                self.operate_on_partial_config_marker(&features, Ddnnf::calc_count_marked_node);
            let elapsed_time = time.elapsed().as_secs_f32();

            println!(
                "The cardinality for the partial configuration {:?} is: {:#?}",
                features, res.1
            );
            println!("{:?} nodes were marked (note that nodes which are on multiple paths are only marked once). That are ≈{:.2}% of the ({}) total nodes",
                res.0, f64::from(res.0 as u32)/self.number_of_nodes as f64 * 100.0, self.number_of_nodes);
            println!(
                "Elapsed time for a partial configuration in seconds: {:.6}s.",
                elapsed_time
            );
        } else {
            let time = Instant::now();
            let res: Integer = self.operate_on_partial_config_default(&features, Ddnnf::calc_count);
            let elapsed_time = time.elapsed().as_secs_f32();

            println!(
                "The cardinality for the partial configuration {:?} is: {:#?}",
                features, res
            );
            println!(
                "Elapsed time for a partial configuration in seconds: {:.6}s.",
                elapsed_time
            );
        }
    }

    /// executes a query
    /// we use the in our opinion best type of query depending on the amount of features
    /// 
    /// # Example
    /// ```
    /// extern crate ddnnf_lib;
    /// use ddnnf_lib::Ddnnf;
    /// use ddnnf_lib::parser::*;
    /// use rug::Integer;
    ///
    /// // create a ddnnf
    /// let file_path = "./tests/data/small_test.dimacs.nnf";
    /// let mut ddnnf: Ddnnf = build_ddnnf_tree_with_extras(file_path);
    ///
    /// assert_eq!(3, ddnnf.execute_query(&vec![3,1]));
    /// assert_eq!(3, ddnnf.execute_query(&vec![3]));
    pub fn execute_query(&mut self, features: &[i32]) -> Integer {
        match features.len() {
            0 => self.rc(),
            1 => self.card_of_feature_with_marker(features[0]).1,
            2..=20 => self.operate_on_partial_config_marker(features, Ddnnf::calc_count_marked_node).1,
            _ => self.operate_on_partial_config_default(features, Ddnnf::calc_count)
        }
    }

    pub fn is_sat_for(&mut self, features: &[i32]) -> bool {
        match features.len() {
            0 => self.rc() > 0,
            1..=20 => self.operate_on_partial_config_marker(features, Ddnnf::sat_marked_node).1 > 0,
            _ => self.operate_on_partial_config_default(features, Ddnnf::sat_node_default) > 0
        }
    }
}<|MERGE_RESOLUTION|>--- conflicted
+++ resolved
@@ -16,11 +16,6 @@
 pub struct Ddnnf {
     pub nodes: Vec<Node>,
     /// Literals for upwards propagation
-<<<<<<< HEAD
-    pub literals: HashMap<i32, usize>, // <var_number of the Literal, and the corresponding indize>
-    true_nodes: Vec<usize>, // Indices of true nodes. In some cases those nodes needed to have special treatment
-    pub number_of_variables: u32,
-=======
     pub literals: FxHashMap<i32, usize>, // <var_number of the Literal, and the corresponding indize>
     true_nodes: Vec<usize>, // Indices of true nodes. In some cases those nodes needed to have special treatment
     /// The core features of the modell corresponding with this ddnnf
@@ -29,7 +24,6 @@
     pub dead: FxHashSet<i32>,
     /// An interim save for the marking algorithm
     pub md: Vec<usize>,
->>>>>>> c7e863f3
     pub number_of_nodes: usize,
     pub number_of_variables: u32,
     /// The number of threads
@@ -40,11 +34,7 @@
     /// Creates a new ddnnf including dead and core features
     pub fn new(
         nodes: Vec<Node>,
-<<<<<<< HEAD
-        literals: HashMap<i32, usize>,
-=======
         literals: FxHashMap<i32, usize>,
->>>>>>> c7e863f3
         true_nodes: Vec<usize>,
         number_of_variables: u32,
         number_of_nodes: usize,
@@ -53,13 +43,9 @@
             nodes,
             literals,
             true_nodes,
-<<<<<<< HEAD
-            number_of_variables,
-=======
             core: FxHashSet::default(),
             dead: FxHashSet::default(),
             md: Vec::new(),
->>>>>>> c7e863f3
             number_of_nodes,
             number_of_variables,
             max_worker: 4,
