--- conflicted
+++ resolved
@@ -1,17 +1,9 @@
 pub mod anomalies;
-<<<<<<< HEAD
-mod counting;
-mod heuristics;
-mod multiple_queries;
-pub mod node;
-mod stream;
-=======
 pub mod counting;
 pub mod heuristics;
 pub mod multiple_queries;
 pub mod node;
 pub mod stream;
->>>>>>> e9200066
 
 use std::{
     cmp::max,
@@ -20,16 +12,11 @@
 
 use rug::Integer;
 
-<<<<<<< HEAD
 use crate::parser::{
     from_cnf::reduce_clause,
-    intermediate_representation::{
-        ClauseApplication, IncrementalStrategy, IntermediateGraph,
-    },
+    intermediate_representation::{ClauseApplication, IncrementalStrategy, IntermediateGraph},
 };
 
-=======
->>>>>>> e9200066
 use self::node::Node;
 
 #[derive(Clone, Debug)]
@@ -69,10 +56,7 @@
 
 impl Ddnnf {
     /// Creates a new ddnnf including dead and core features
-    pub fn new(
-        mut inter_graph: IntermediateGraph,
-        number_of_variables: u32,
-    ) -> Ddnnf {
+    pub fn new(mut inter_graph: IntermediateGraph, number_of_variables: u32) -> Ddnnf {
         let dfs_ig = inter_graph.rebuild(None);
         let mut ddnnf = Ddnnf {
             inter_graph,
@@ -103,7 +87,7 @@
         self.number_of_variables = self
             .literals
             .keys()
-            .fold(0, |acc, x| max(acc, x.abs() as u32));
+            .fold(0, |acc, x| max(acc, x.unsigned_abs()));
     }
 
     /// Takes a list of clauses. Each clause consists out of one or multiple variables that are conjuncted.
@@ -120,9 +104,7 @@
                     if clause.is_empty() {
                         strategies.push(IncrementalStrategy::Tautology);
                     } else {
-                        strategies.push(
-                            self.inter_graph.apply_clause(clause, *application),
-                        );
+                        strategies.push(self.inter_graph.apply_clause(clause, *application));
                     }
                 }
                 None => panic!("dDNNF becomes UNSAT for clause: {:?}!", clause),
@@ -146,10 +128,7 @@
     }
 
     /// Determines the positions of the inverted featueres
-    pub fn map_features_opposing_indexes(
-        &self,
-        features: &[i32],
-    ) -> Vec<usize> {
+    pub fn map_features_opposing_indexes(&self, features: &[i32]) -> Vec<usize> {
         let mut indexes = Vec::with_capacity(features.len());
         for number in features {
             if let Some(i) = self.literals.get(&-number).cloned() {
@@ -179,19 +158,10 @@
         match features.len() {
             0 => self.rc(),
             1 => self.card_of_feature_with_marker(features[0]),
-<<<<<<< HEAD
-            2..=20 => self.operate_on_partial_config_marker(
-                features,
-                Ddnnf::calc_count_marked_node,
-            ),
-            _ => self
-                .operate_on_partial_config_default(features, Ddnnf::calc_count),
-=======
             2..=20 => {
                 self.operate_on_partial_config_marker(features, Ddnnf::calc_count_marked_node)
             }
             _ => self.operate_on_partial_config_default(features, Ddnnf::calc_count),
->>>>>>> e9200066
         }
     }
 }
@@ -200,9 +170,7 @@
 mod test {
     use serial_test::serial;
 
-    use crate::parser::{
-        build_ddnnf, intermediate_representation::ClauseApplication,
-    };
+    use crate::parser::{build_ddnnf, intermediate_representation::ClauseApplication};
 
     #[test]
     #[serial]
@@ -210,7 +178,6 @@
         let ddnnf = build_ddnnf("tests/data/small_ex_c2d.nnf", None);
 
         assert_eq!(
-<<<<<<< HEAD
             vec![4, 2, 9],
             ddnnf.map_features_opposing_indexes(&[1, 2, 3, 4])
         );
@@ -242,10 +209,7 @@
             assert_eq!(ddnnf.literals, rebuild_clone.literals);
             assert_eq!(ddnnf.core, rebuild_clone.core);
             assert_eq!(ddnnf.true_nodes, rebuild_clone.true_nodes);
-            assert_eq!(
-                ddnnf.number_of_variables,
-                rebuild_clone.number_of_variables
-            );
+            assert_eq!(ddnnf.number_of_variables, rebuild_clone.number_of_variables);
         }
     }
 
@@ -270,14 +234,5 @@
                 println!("{i}: {:?}", ddnnf.execute_query(&[i as i32]));
             }
         }
-=======
-            vec![3, 2, 6],
-            ddnnf.map_features_opposing_indexes(&[1, 2, 3, 4])
-        );
-        assert_eq!(
-            vec![0, 1, 4, 5],
-            ddnnf.map_features_opposing_indexes(&[-1, -2, -3, -4])
-        );
->>>>>>> e9200066
     }
 }