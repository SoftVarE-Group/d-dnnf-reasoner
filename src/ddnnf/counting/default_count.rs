--- conflicted
+++ resolved
@@ -9,18 +9,6 @@
     pub(crate) fn calc_count(&mut self, i: usize) {
         match &self.nodes[i].ntype {
             And { children } => {
-<<<<<<< HEAD
-                self.nodes[i].temp = Integer::product(
-                    children.iter().map(|&indice| &self.nodes[indice].temp),
-                )
-                .complete()
-            }
-            Or { children } => {
-                self.nodes[i].temp = Integer::sum(
-                    children.iter().map(|&indice| &self.nodes[indice].temp),
-                )
-                .complete()
-=======
                 self.nodes[i].temp =
                     Integer::product(children.iter().map(|&indice| &self.nodes[indice].temp))
                         .complete()
@@ -28,7 +16,6 @@
             Or { children } => {
                 self.nodes[i].temp =
                     Integer::sum(children.iter().map(|&indice| &self.nodes[indice].temp)).complete()
->>>>>>> e9200066
             }
             False => self.nodes[i].temp.assign(0),
             _ => self.nodes[i].temp.assign(1), // True and Literal
@@ -109,12 +96,7 @@
     #[test]
     fn operate_on_single_feature() {
         let mut vp9: Ddnnf = build_ddnnf("tests/data/VP9_d4.nnf", Some(42));
-<<<<<<< HEAD
-        let mut auto1: Ddnnf =
-            build_ddnnf("tests/data/auto1_d4.nnf", Some(2513));
-=======
         let mut auto1: Ddnnf = build_ddnnf("tests/data/auto1_d4.nnf", Some(2513));
->>>>>>> e9200066
 
         for i in 1..=vp9.number_of_variables as i32 {
             assert_eq!(
