use std::{error::Error, sync::mpsc, thread};

use rug::Float;
use workctl::WorkQueue;

use super::super::Ddnnf;

impl Ddnnf {
    #[inline]
    /// Computes the cardinality of features for all features in a model.
    /// The results are saved in the file_path. The .csv ending always gets added to the user input.
    /// The function exclusively uses the marking based function.
    /// Here the number of threads influence the speed by using a shared work queue.
    /// # Example
    /// ```
    /// extern crate ddnnf_lib;
    /// use ddnnf_lib::Ddnnf;
    /// use ddnnf_lib::parser::*;
    /// use rug::Integer;
    /// use std::fs;
    ///
    /// // create a ddnnf
    /// // and run the queries
    /// let mut ddnnf: Ddnnf = build_ddnnf("./tests/data/small_ex_c2d.nnf", None);
    /// ddnnf.card_of_each_feature("./tests/data/smt_out.csv")
    ///      .unwrap_or_default();
    /// let _rm = fs::remove_file("./tests/data/smt_out.csv");
    ///
    /// ```
    pub fn card_of_each_feature(&mut self, file_path: &str) -> Result<(), Box<dyn Error>> {
        if self.max_worker == 1 {
            self.card_of_each_feature_single(file_path)
        } else {
            self.card_of_each_feature_multi(file_path)
        }
    }

    /// Computes the cardinality of features for all features in a model
    /// in a single threaded environment
    fn card_of_each_feature_single(&mut self, file_path: &str) -> Result<(), Box<dyn Error>> {
        // start the csv writer with the file_path
        let mut wtr = csv::Writer::from_path(file_path)?;

        for work in 1_i32..self.number_of_variables as i32 + 1 {
            let cardinality = self.card_of_feature_with_marker(work);
            wtr.write_record(vec![
                work.to_string(),
                cardinality.to_string(),
<<<<<<< HEAD
                format!(
                    "{:.20}",
                    Float::with_val(200, cardinality) / self.rc()
                ),
=======
                format!("{:.20}", Float::with_val(200, cardinality) / self.rc()),
>>>>>>> e9200066
            ])?;
        }

        Ok(())
    }

    /// Computes the cardinality of features for all features in a model
    /// in a multi threaded environment.
    /// Here we have to take into account:
    ///     1) using channels for communication
    ///     2) cloning the ddnnf
    ///     3) sorting our results
    fn card_of_each_feature_multi(&mut self, file_path: &str) -> Result<(), Box<dyn Error>> {
        let mut queue: WorkQueue<i32> = WorkQueue::with_capacity(self.number_of_variables as usize);

        // Create a MPSC (Multiple Producer, Single Consumer) channel. Every worker
        // is a producer, the main thread is a consumer; the producers put their
        // work into the channel when it's done.
        let (results_tx, results_rx) = mpsc::channel();

        let mut threads = Vec::new();

        for e in 1..&self.number_of_variables + 1 {
            queue.push_work(e as i32); // x..y are all numbers between x and y including x, excluding y
        }

        for _ in 0..self.max_worker {
            let mut t_queue = queue.clone();
            let t_results_tx = results_tx.clone();
            let mut ddnnf: Ddnnf = self.clone();

            // thread::spawn takes a closure (an anonymous function that "closes"
            // over its environment). The move keyword means it takes ownership of
            // those variables, meaning they can't be used again in the main thread.
            let handle = thread::spawn(move || {
                // Loop while there's expected to be work, looking for work.
                // If work is available, do that work.
                while let Some(work) = t_queue.pull_work() {
                    let result = ddnnf.card_of_feature_with_marker(work);

                    // Send the work and the result of that work.
                    //
                    // Sending could fail. If so, there's no use in
                    // doing any more work, so abort.
                    match t_results_tx.send((work, result)) {
                        Ok(_) => (),
                        Err(_) => {
                            break;
                        }
                    }
                }

                // Signal to the operating system that now is a good time
                // to give another thread a chance to run.
                std::thread::yield_now();
            });

            // Add the handle for the newly spawned thread to the list of handles
            threads.push(handle);
        }

        let mut results: Vec<(i32, String, String)> =
            Vec::with_capacity(self.number_of_variables as usize);

        // Get completed work from the channel while there's work to be done.
        for _ in 0..self.number_of_variables {
            match results_rx.recv() {
                // If the control thread successfully receives, a job was completed.
                Ok((feature, cardinality)) => {
                    // Caching the results
                    results.push((
                        feature,
                        cardinality.to_string(),
                        format!("{:.20}", Float::with_val(200, cardinality) / self.rc()),
                    ));
                }
                Err(_) => {
                    panic!("All workers died unexpectedly.");
                }
            }
        }

        // Just make sure that all the other threads are done.
        for handle in threads {
            handle.join().unwrap();
        }

        results.sort_unstable_by_key(|k| k.0);
        // start the csv writer with the file_path
        let mut wtr = csv::Writer::from_path(file_path)?;

        for element in results {
            wtr.write_record(vec![element.0.to_string(), element.1, element.2])?;
        }

        // Flush everything into the file that is still in a buffer
        // Now we finished writing the csv file
        wtr.flush()?;

        // If everything worked as expected, then we can return Ok(()) and we are happy :D
        Ok(())
    }
}

#[cfg(test)]
mod test {
    use std::fs::{self, File};

    use file_diff::diff_files;

    use crate::parser::build_ddnnf;

    use super::*;

    #[test]
    fn card_multi_queries() {
        let mut ddnnf: Ddnnf = build_ddnnf("./tests/data/VP9_d4.nnf", Some(42));
        ddnnf.max_worker = 1;
        ddnnf.card_of_each_feature("./tests/data/fcs.csv").unwrap();

        ddnnf.max_worker = 4;
        ddnnf.card_of_each_feature("./tests/data/fcm.csv").unwrap();

        let mut is_single = File::open("./tests/data/fcs.csv").unwrap();
        let mut is_multi = File::open("./tests/data/fcm.csv").unwrap();
        let mut should_be = File::open("./tests/data/VP9_sb_fs.csv").unwrap();

        // diff_files is true if the files are identical
        assert!(
            diff_files(&mut is_single, &mut is_multi),
            "card of features results of single und multi variant have differences"
        );
        is_single = File::open("./tests/data/fcs.csv").unwrap();
        assert!(
            diff_files(&mut is_single, &mut should_be),
            "card of features results differ from the expected results"
        );

        fs::remove_file("./tests/data/fcs.csv").unwrap();
        fs::remove_file("./tests/data/fcm.csv").unwrap();
    }

    #[test]
    fn test_equality_single_and_multi() {
        let mut ddnnf: Ddnnf = build_ddnnf("./tests/data/VP9_d4.nnf", Some(42));
        ddnnf.max_worker = 1;

        ddnnf
            .card_of_each_feature_single("./tests/data/fcs1.csv")
            .unwrap();
        ddnnf
            .card_of_each_feature_single("./tests/data/fcm1.csv")
            .unwrap();

        ddnnf.max_worker = 4;
        ddnnf
            .card_of_each_feature_multi("./tests/data/fcm4.csv")
            .unwrap();

        let mut is_single = File::open("./tests/data/fcs1.csv").unwrap();
        let mut is_multi = File::open("./tests/data/fcm1.csv").unwrap();
        let mut is_multi4 = File::open("./tests/data/fcm4.csv").unwrap();
        let mut should_be = File::open("./tests/data/VP9_sb_fs.csv").unwrap();

        // diff_files is true if the files are identical
        assert!(
            diff_files(&mut is_single, &mut is_multi),
            "card of features results of single und multi variant have differences"
        );
        is_single = File::open("./tests/data/fcs1.csv").unwrap();
        is_multi = File::open("./tests/data/fcm1.csv").unwrap();
<<<<<<< HEAD
        assert!(diff_files(&mut is_multi, &mut is_multi4), "card of features for multiple threads differs when using multiple threads");
=======
        assert!(
            diff_files(&mut is_multi, &mut is_multi4),
            "card of features for multiple threads differs when using multiple threads"
        );
>>>>>>> e9200066
        assert!(
            diff_files(&mut is_single, &mut should_be),
            "card of features results differ from the expected results"
        );

        fs::remove_file("./tests/data/fcs1.csv").unwrap();
        fs::remove_file("./tests/data/fcm1.csv").unwrap();
        fs::remove_file("./tests/data/fcm4.csv").unwrap();
    }
}<|MERGE_RESOLUTION|>--- conflicted
+++ resolved
@@ -46,14 +46,7 @@
             wtr.write_record(vec![
                 work.to_string(),
                 cardinality.to_string(),
-<<<<<<< HEAD
-                format!(
-                    "{:.20}",
-                    Float::with_val(200, cardinality) / self.rc()
-                ),
-=======
                 format!("{:.20}", Float::with_val(200, cardinality) / self.rc()),
->>>>>>> e9200066
             ])?;
         }
 
@@ -225,14 +218,10 @@
         );
         is_single = File::open("./tests/data/fcs1.csv").unwrap();
         is_multi = File::open("./tests/data/fcm1.csv").unwrap();
-<<<<<<< HEAD
-        assert!(diff_files(&mut is_multi, &mut is_multi4), "card of features for multiple threads differs when using multiple threads");
-=======
         assert!(
             diff_files(&mut is_multi, &mut is_multi4),
             "card of features for multiple threads differs when using multiple threads"
         );
->>>>>>> e9200066
         assert!(
             diff_files(&mut is_single, &mut should_be),
             "card of features results differ from the expected results"
