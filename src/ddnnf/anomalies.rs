//! All the different types of queries ddnnife provides are summarized under anomalies.
//! This includes atomic sets, enumeration of valid configurations, uniform random sampling,
//! core and dead features, false optional features, SAT solving, and t-wise sampling.

pub mod atomic_sets;
pub mod config_creation;
pub mod core;
pub mod false_optional;
pub mod sat;
pub mod t_wise_sampling;

use std::{
    fs::File,
    io::{LineWriter, Write},
};

use crate::Ddnnf;

impl Ddnnf {
    /// Takes a d-DNNF and writes the string representation into a file with the provided name
    pub fn write_anomalies(&mut self, path_out: &str) -> std::io::Result<()> {
        let file = File::create(path_out)?;
        let mut file = LineWriter::with_capacity(1000, file);

        // core/dead features
        let mut core = self.core.clone().into_iter().collect::<Vec<i32>>();
        core.sort();
        file.write_all(format!("core: {core:?}\n").as_bytes())?;

        // false-optionals

        // atomic sets
<<<<<<< HEAD
        let mut atomic_sets = self.get_atomic_sets(None, &[]);
=======
        let mut atomic_sets = self.get_atomic_sets(None, &[], false);
>>>>>>> e9200066
        atomic_sets.sort_unstable();
        file.write_all(format!("atomic sets: {atomic_sets:?}\n").as_bytes())?;

        Ok(())
    }
}<|MERGE_RESOLUTION|>--- conflicted
+++ resolved
@@ -30,11 +30,7 @@
         // false-optionals
 
         // atomic sets
-<<<<<<< HEAD
-        let mut atomic_sets = self.get_atomic_sets(None, &[]);
-=======
         let mut atomic_sets = self.get_atomic_sets(None, &[], false);
->>>>>>> e9200066
         atomic_sets.sort_unstable();
         file.write_all(format!("atomic sets: {atomic_sets:?}\n").as_bytes())?;
 
