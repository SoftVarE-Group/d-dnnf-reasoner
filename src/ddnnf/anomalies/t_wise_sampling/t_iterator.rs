use std::iter;
use streaming_iterator::StreamingIterator;

/// This is a [StreamingIterator] that produces t-wise indices. These can be mapped into a list
/// of literals to get t-wise interactions of those literals. [TInteractionIter] provides this
/// functionality.
pub(super) struct TIndicesIter {
    number_of_vars: usize,
    t: usize,
    first: bool,
    tuple: Vec<usize>,
}

impl StreamingIterator for TIndicesIter {
    type Item = [usize];

    fn advance(&mut self) {
        if self.first {
            self.first = false;
            return;
        }

        self.tuple[0] += 1;
        if self.tuple[0] >= self.number_of_vars {
            let mut p: usize = 0;

            // carry over to the next places - like 0999 -> 1000
<<<<<<< HEAD
            while self.tuple[p] >= self.number_of_vars - p
                && self.tuple[self.t] == 0
            {
=======
            while self.tuple[p] >= self.number_of_vars - p && self.tuple[self.t] == 0 {
>>>>>>> e9200066
                self.tuple[p] = 0;
                p += 1; // go to next place
                self.tuple[p] += 1;
            }

            // ensure that we don't have duplicates - like 1000 -> 1234
            if let Some(bound) = self.t.checked_sub(2) {
                for j in (0..=bound).rev() {
                    if self.tuple[j] < self.tuple[j + 1] {
                        self.tuple[j] = self.tuple[j + 1] + 1;
                    }
                }
            }
        }
    }

    fn get(&self) -> Option<&Self::Item> {
        if self.tuple[self.t] == 0 {
            Some(&self.tuple[..self.t]) // return a slice of length t
        } else {
            None
        }
    }
}

impl TIndicesIter {
    pub(crate) fn new(number_of_vars: usize, t: usize) -> Self {
        let tuple = (0..t).rev().chain(iter::once(0)).collect();
        Self {
            number_of_vars,
            t,
            first: true,
            tuple,
        }
    }
}

/// This is a [StreamingIterator] to produce t-wise interactions over a slice of literals.
/// This implementation only ever allocates a single [Vec] to hold the current interaction. It is
/// therefore much more performant than variants that implement the [Iterator] trait.
pub(super) struct TInteractionIter<'a> {
    indices_iter: TIndicesIter,
    literals: &'a [i32],
    interaction: Vec<i32>,
}

impl<'a> StreamingIterator for TInteractionIter<'a> {
    type Item = [i32];

    fn advance(&mut self) {
        self.indices_iter.advance();

        if let Some(indices) = self.indices_iter.get() {
            for (value, index) in self.interaction.iter_mut().zip(indices) {
                *value = self.literals[*index];
            }
        }
    }

    fn get(&self) -> Option<&Self::Item> {
        if self.indices_iter.get().is_some() {
            Some(&self.interaction)
        } else {
            None
        }
    }
}

impl<'a> TInteractionIter<'a> {
    pub(super) fn new(literals: &'a [i32], t: usize) -> Self {
        debug_assert!(literals.len() >= t);
        debug_assert!(!literals.contains(&0));
        Self {
            indices_iter: TIndicesIter::new(literals.len(), t),
            literals,
            interaction: vec![0; t],
        }
    }
}

#[cfg(test)]
mod test {
    use super::*;

    #[test]
    fn test_t_indices_iter() {
        let mut iter = TIndicesIter::new(5, 3);

        assert_eq!(Some([2, 1, 0].as_slice()), iter.next());
        assert_eq!(Some([3, 1, 0].as_slice()), iter.next());
        assert_eq!(Some([4, 1, 0].as_slice()), iter.next());
        assert_eq!(Some([3, 2, 0].as_slice()), iter.next());
        assert_eq!(Some([4, 2, 0].as_slice()), iter.next());
        assert_eq!(Some([4, 3, 0].as_slice()), iter.next());
        assert_eq!(Some([3, 2, 1].as_slice()), iter.next());
        assert_eq!(Some([4, 2, 1].as_slice()), iter.next());
        assert_eq!(Some([4, 3, 1].as_slice()), iter.next());
        assert_eq!(Some([4, 3, 2].as_slice()), iter.next());
        assert_eq!(None, iter.next());
    }
}<|MERGE_RESOLUTION|>--- conflicted
+++ resolved
@@ -25,13 +25,7 @@
             let mut p: usize = 0;
 
             // carry over to the next places - like 0999 -> 1000
-<<<<<<< HEAD
-            while self.tuple[p] >= self.number_of_vars - p
-                && self.tuple[self.t] == 0
-            {
-=======
             while self.tuple[p] >= self.number_of_vars - p && self.tuple[self.t] == 0 {
->>>>>>> e9200066
                 self.tuple[p] = 0;
                 p += 1; // go to next place
                 self.tuple[p] += 1;
