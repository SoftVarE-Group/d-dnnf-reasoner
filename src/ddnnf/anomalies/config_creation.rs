<<<<<<< HEAD
//! Config creation handles the enumeration of all valid configurations and the creation of uniform random samples.
//! Uniform random samples in the context of feature models refer to a selection of features
//! that are chosen randomly and with equal probability, allowing for unbiased representation of the available features.

=======
>>>>>>> e9200066
use std::{
    cmp::min,
    collections::HashMap,
    sync::{Arc, Mutex},
};

use itertools::Itertools;
use once_cell::sync::Lazy;
use rand::seq::SliceRandom;
use rand::SeedableRng;
use rand_distr::{Binomial, Distribution, WeightedAliasIndex};
use rand_pcg::{Lcg64Xsh32, Pcg32};

use rug::{Assign, Integer, Rational};

use crate::Ddnnf;
use crate::NodeType::*;

<<<<<<< HEAD
type Cache = Lazy<Arc<Mutex<HashMap<Vec<i32>, usize>>>>;
static ENUMERATION_CACHE: Cache =
=======
#[allow(clippy::type_complexity)]
static ENUMERATION_CACHE: Lazy<Arc<Mutex<HashMap<Vec<i32>, usize>>>> =
>>>>>>> e9200066
    Lazy::new(|| Arc::new(Mutex::new(HashMap::new())));

impl Ddnnf {
    /// Creates satisfiable complete configurations for a ddnnf and given assumptions
    /// If the ddnnf on itself or in combination with the assumption is unsatisfiable,
    /// then we can not create any satisfiable configuration and simply return None.
    pub fn enumerate(
        &mut self,
        assumptions: &mut Vec<i32>,
        amount: usize,
    ) -> Option<Vec<Vec<i32>>> {
        if amount == 0 {
            return Some(Vec::new());
        }

        if !self.preprocess_config_creation(assumptions) {
            return None;
        }
        assumptions.sort_unstable_by_key(|f| f.abs());

        if self.execute_query(assumptions) > 0 {
<<<<<<< HEAD
            let last_stop =
                match ENUMERATION_CACHE.lock().unwrap().get(assumptions) {
                    Some(&x) => x,
                    None => 0,
                };
=======
            let last_stop = match ENUMERATION_CACHE.lock().unwrap().get(assumptions) {
                Some(&x) => x,
                None => 0,
            };
>>>>>>> e9200066

            let mut sample_list = self.enumerate_node(
                (
                    &Integer::from(last_stop),
                    &min(self.rt(), Integer::from(last_stop + amount)),
                ),
                self.nodes.len() - 1,
            );
            for sample in sample_list.iter_mut() {
                sample.sort_unstable_by_key(|f| f.abs());
            }

            ENUMERATION_CACHE.lock().unwrap().insert(
                assumptions.to_vec(),
<<<<<<< HEAD
                (min(self.rt(), Integer::from(last_stop + amount)) % self.rt())
                    .to_usize_wrapping(),
=======
                (min(self.rt(), Integer::from(last_stop + amount)) % self.rt()).to_usize_wrapping(),
>>>>>>> e9200066
            );
            return Some(sample_list);
        }
        None
    }

    /// Generates amount many uniform random samples under a given set of assumptions and a seed.
    /// Each sample is sorted by the number of the features. Each sample is a complete configuration with #SAT of 1.
    /// If the ddnnf itself or in combination with the assumptions is unsatisfiable, None is returned.
    pub fn uniform_random_sampling(
        &mut self,
        assumptions: &[i32],
        amount: usize,
        seed: u64,
    ) -> Option<Vec<Vec<i32>>> {
        if !self.preprocess_config_creation(assumptions) {
            return None;
        }

        if self.execute_query(assumptions) > 0 {
            let mut sample_list = self.sample_node(
                amount,
                self.nodes.len() - 1,
                &mut Pcg32::seed_from_u64(seed),
            );
            for sample in sample_list.iter_mut() {
                sample.sort_unstable_by_key(|f| f.abs());
            }
            return Some(sample_list);
        }
        None
    }

    // resets the temp count of each node to the cached count,
    // computes the count under the assumptions to set some of the temp values,
    // and handle the literals properly.
    fn preprocess_config_creation(&mut self, assumptions: &[i32]) -> bool {
        // if any of the assumptions isn't valid by being in the range of +-#variables, then we return false
        if assumptions
            .iter()
            .any(|f| f.abs() > self.number_of_variables as i32)
        {
            return false;
        }

        for node in self.nodes.iter_mut() {
            node.temp.assign(&node.count);
        }

        for literal in assumptions.iter() {
            if let Some(&x) = self.literals.get(&-literal) {
                self.nodes[x].temp.assign(0)
            }
        }

        // We can't create a config that contains a true node.
        // Hence, we have to hide the true node by changing its count to 0
        for &index in self.true_nodes.iter() {
            self.nodes[index].temp.assign(0);
        }
        true
    }

    // Handles a node appropiate depending on its kind to produce complete
    // satisfiable configurations
    fn enumerate_node(
        &self,
        range: (&Integer, &Integer),
        index: usize,
    ) -> Vec<Vec<i32>> {
        let _range2 =
            (range.0.to_usize_wrapping(), range.1.to_usize_wrapping());
        let mut enumeration_list = Vec::new();
        if *range.1 == 0 || self.nodes[index].temp == 0 {
            return enumeration_list;
        }

        match &self.nodes[index].ntype {
            And { children } => {
                let mut acc_amount = Integer::from(1);
                let mut enumeration_child_lists = Vec::new();

                for &child in children {
                    // skip the true nodes
                    if self.true_nodes.contains(&child) {
                        continue;
                    }

                    if &acc_amount < range.1 {
<<<<<<< HEAD
                        let change = (
                            &Integer::ZERO,
                            min(range.1, &self.nodes[child].temp),
                        );
                        enumeration_child_lists
                            .push(self.enumerate_node(change, child));
=======
                        let change = (&Integer::ZERO, min(range.1, &self.nodes[child].temp));
                        enumeration_child_lists.push(self.enumerate_node(change, child));
>>>>>>> e9200066
                        acc_amount *= change.1;
                    } else {
                        // restrict the creation of any more configs
                        enumeration_child_lists.push(vec![self
<<<<<<< HEAD
                            .enumerate_node(
                                (&Integer::ZERO, &Integer::from(1)),
                                child,
                            )[0]
                        .clone()]);
=======
                            .enumerate_node((&Integer::ZERO, &Integer::from(1)), child)[0]
                            .clone()]);
>>>>>>> e9200066
                    }
                }

                // cartesian product of  all combinations of children
                // example:
                //      enumeration_child_lists: Vec<Vec<Vec<i32>>>
                //          [[[1,2,-3],[3]],[[4,5,-5]]]
                //      enumeration_list: Vec<Vec<i32>>
                //          [[1,2,-3,4],[1,2,-3,5],[1,2,-3,-5],[3,4],[3,5],[3,-5]]
                //
                // reverse is important to ensure a total order with additions of configs at the end
                enumeration_child_lists.reverse();
                enumeration_list = enumeration_child_lists
                    .into_iter()
                    .multi_cartesian_product()
                    .map(|elem| elem.into_iter().flatten().collect())
                    .skip(range.0.to_usize_wrapping())
                    .take(
                        range.1.to_usize_wrapping()
                            - range.0.to_usize_wrapping(),
                    ) // stop after we got our required amount of configs
                    .collect();
            }
            Or { children } => {
                let mut acc_amount = Integer::ZERO;

                for &child in children {
                    if self.nodes[child].temp == Integer::ZERO {
                        continue;
                    }

                    if &acc_amount < range.1 {
<<<<<<< HEAD
                        let change = (
                            &Integer::ZERO,
                            min(range.1, &self.nodes[child].temp),
                        );
                        enumeration_list
                            .append(&mut self.enumerate_node(change, child));
=======
                        let change = (&Integer::ZERO, min(range.1, &self.nodes[child].temp));
                        enumeration_list.append(&mut self.enumerate_node(change, child));
>>>>>>> e9200066
                        acc_amount += change.1;
                    } else {
                        break;
                    }
                }
            }
            Literal { literal } => {
                enumeration_list.push(vec![*literal]);
            }
            _ => (),
        }
        enumeration_list
    }

    // Performs the operations needed to generate random samples.
    // The algorithm is based upon KUS's uniform random sampling algorithm.
    fn sample_node(
        &self,
        amount: usize,
        index: usize,
        rng: &mut Lcg64Xsh32,
    ) -> Vec<Vec<i32>> {
        let mut sample_list = Vec::new();
        if amount == 0 {
            return sample_list;
        }
        match &self.nodes[index].ntype {
            And { children } => {
                for _ in 0..amount {
                    sample_list.push(Vec::new());
                }
                for &child in children {
                    let mut child_sample_list =
                        self.sample_node(amount, child, rng);
                    // shuffle operation from KUS algorithm
                    child_sample_list.shuffle(rng);

                    // stitch operation
                    for (index, sample) in
                        child_sample_list.iter_mut().enumerate()
                    {
                        sample_list[index].append(sample);
                    }
                }
            }
            Or { children } => {
                let mut pick_amount = vec![0; children.len()];
                let mut choices = Vec::new();
                let mut weights = Vec::new();

                // compute the probability of getting a sample of a child node
<<<<<<< HEAD
                let parent_count_as_float =
                    Rational::from((&self.nodes[index].temp, 1));
                for (child_index, &item) in children.iter().enumerate() {
                    let child_count_as_float =
                        Rational::from((&self.nodes[item].temp, 1));

                    // can't get a sample of a children with no more valid configuration
                    if child_count_as_float != 0 {
                        let child_amount = (child_count_as_float
                            / &parent_count_as_float)
                            .to_f64()
=======
                let parent_count_as_float = Rational::from((&self.nodes[index].temp, 1));
                #[allow(clippy::needless_range_loop)]
                for child_index in 0..children.len() {
                    let child_count_as_float =
                        Rational::from((&self.nodes[children[child_index]].temp, 1));

                    // can't get a sample of a children with no more valid configuration
                    if child_count_as_float != 0 {
                        let child_amount = (child_count_as_float / &parent_count_as_float).to_f64()
>>>>>>> e9200066
                            * amount as f64;
                        choices.push(child_index);
                        weights.push(child_amount);
                    }
                }

                // choice some sort of weighted distribution depending on the number of children with count > 0
                match weights.len() {
                    1 => pick_amount[choices[0]] += amount,
                    2 => {
<<<<<<< HEAD
                        let binomial_dist = Binomial::new(
                            amount as u64,
                            weights[0] / (weights[0] + weights[1]),
                        )
                        .unwrap();
                        pick_amount[choices[0]] +=
                            binomial_dist.sample(rng) as usize;
                        pick_amount[choices[1]] =
                            amount - pick_amount[choices[0]];
=======
                        let binomial_dist =
                            Binomial::new(amount as u64, weights[0] / (weights[0] + weights[1]))
                                .unwrap();
                        pick_amount[choices[0]] += binomial_dist.sample(rng) as usize;
                        pick_amount[choices[1]] = amount - pick_amount[choices[0]];
>>>>>>> e9200066
                    }
                    _ => {
                        let weighted_dist =
                            WeightedAliasIndex::new(weights).unwrap();
                        for _ in 0..amount {
                            pick_amount[choices[weighted_dist.sample(rng)]] +=
                                1;
                        }
                    }
                }

                for &choice in choices.iter() {
                    sample_list.append(&mut self.sample_node(
                        pick_amount[choice],
                        children[choice],
                        rng,
                    ));
                }

                // add empty lists for child nodes that have a count of zero
                while sample_list.len() != amount {
                    sample_list.push(Vec::new());
                }

                sample_list.shuffle(rng);
            }
            Literal { literal } => {
                for _ in 0..amount {
                    sample_list.push(vec![*literal]);
                }
            }
            _ => (),
        }
        sample_list
    }
}

#[cfg(test)]
mod test {
    use std::collections::HashSet;

    use rand::thread_rng;
    use serial_test::serial;

    use super::*;
    use crate::parser::build_ddnnf;

    #[test]
    #[serial]
    fn enumeration_small_ddnnf() {
        let mut vp9: Ddnnf = build_ddnnf("tests/data/VP9_d4.nnf", Some(42));

        let mut res_all = HashSet::new();
        let mut res_assumptions = HashSet::new();

        let mut assumptions = vec![
<<<<<<< HEAD
            1, 2, 3, -4, -5, 6, 7, -8, -9, 10, 11, -12, -13, -14, 15, 16, -17,
            -18, 19, 20, 27,
        ];
        let inter_res_assumptions_1 =
            vp9.enumerate(&mut assumptions, 40).unwrap();
=======
            1, 2, 3, -4, -5, 6, 7, -8, -9, 10, 11, -12, -13, -14, 15, 16, -17, -18, 19, 20, 27,
        ];
        let inter_res_assumptions_1 = vp9.enumerate(&mut assumptions, 40).unwrap();
>>>>>>> e9200066
        for inter in inter_res_assumptions_1 {
            assert!(vp9.sat(&inter));
            assert_eq!(
                vp9.number_of_variables as usize,
                inter.len(),
                "we got only a partial config"
            );
            res_assumptions.insert(inter);
        }
        assert_eq!(
            40,
            res_assumptions.len(),
            "we did not get as many configs as we requested"
        );

        for i in 1..=4 {
            let inter_res_all = vp9.enumerate(&mut vec![], 50000).unwrap();
            assert_eq!(50000, inter_res_all.len());
            for inter in inter_res_all {
                res_all.insert(inter);
            }
            assert_eq!(i * 50000, res_all.len(), "there are duplicates");
        }
        let inter_res = vp9.enumerate(&mut vec![], 50000).unwrap();
        assert_eq!(16000, inter_res.len(), "there are only 16000 configs left");
        for inter in inter_res {
            res_all.insert(inter);
        }
        assert_eq!(vp9.rt(), res_all.len(), "there are duplicates");

        assert_eq!(80, vp9.execute_query(&assumptions));
        let inter_res_assumptions_2 =
            vp9.enumerate(&mut assumptions, 40).unwrap();
        for inter in inter_res_assumptions_2.clone() {
            res_assumptions.insert(inter);
        }
        assert_eq!(40, inter_res_assumptions_2.len());

        // the cycle for that set of assumptions starts again
        let inter_res_assumptions_3 =
            vp9.enumerate(&mut assumptions, 40).unwrap();
        for inter in inter_res_assumptions_3.clone() {
            res_assumptions.insert(inter);
        }
        assert_eq!(40, inter_res_assumptions_3.len());
        // if there is no cycle, we request 40 configs for the 3rd time resulting in a total of 120
        assert_eq!(
            80,
            res_assumptions.len(),
            "because of the cycle we should have gotten duplicates"
        );
    }

    #[test]
    #[serial]
    fn enumeration_big_ddnnf() {
        let mut auto1: Ddnnf = build_ddnnf("tests/data/auto1_d4.nnf", Some(2513));

        let mut res_all = HashSet::new();
        let mut assumptions = vec![
            1, -2, -3, 4, -5, 6, 7, 8, -9, -10, 11, -12, -13, 100, -101, 102,
        ];

        for i in (1_000..=10_000).step_by(1_000) {
            let configs = auto1.enumerate(&mut assumptions, 1_000).unwrap();
            for inter in configs {
                res_all.insert(inter);
            }
            assert_eq!(i, res_all.len(), "there are duplicates");

            // shuffeling the assumptions should have no effect on the caching of the number of configs that we already looked at
            assumptions.shuffle(&mut thread_rng())
        }
    }

    #[test]
    #[serial]
    fn enumeration_step_by_step() {
        let mut vp9: Ddnnf = build_ddnnf("tests/data/VP9_d4.nnf", Some(42));

        let mut res_all = HashSet::new();
        let mut assumptions = vec![-35, 42];

        for i in 1..=1_000 {
            let configs = vp9.enumerate(&mut assumptions, 1).unwrap();
            for inter in configs {
                assert!(vp9.sat(&inter));
                assert_eq!(
                    vp9.number_of_variables as usize,
                    inter.len(),
                    "we got only a partial config"
                );

                // ensure that the assumptions are fulfilled
                assert!(inter.contains(&-35) && inter.contains(&42));
                assert!(!inter.contains(&35) && !inter.contains(&-42));

                res_all.insert(inter);
            }
            assert_eq!(i, res_all.len(), "there are duplicates");
        }

        // changing the order of the assumptions. This should have no effect on the position
        assumptions = vec![42, -35];

        // vp9.rt() under the assumptions is 86400. Hence, we should never get more than 86400 different configs
        for i in (1_000..=100_000).step_by(2_000) {
            let configs = vp9.enumerate(&mut assumptions, 2_000).unwrap();
            for inter in configs {
                assert!(vp9.sat(&inter));
                assert_eq!(
                    vp9.number_of_variables as usize,
                    inter.len(),
                    "we got only a partial config"
                );

                // ensure that the assumptions are fulfilled
                assert!(inter.contains(&-35) && inter.contains(&42));
                assert!(!inter.contains(&35) && !inter.contains(&-42));

                res_all.insert(inter);
            }
            assert_eq!(
                min(86400, 2000 + i),
                res_all.len(),
                "there are duplicates or more configs then wanted"
            );
        }
    }

    #[test]
    #[serial]
    fn enumeration_is_not_possible() {
        let mut vp9: Ddnnf = build_ddnnf("tests/data/VP9_d4.nnf", Some(42));
<<<<<<< HEAD
        let mut auto1: Ddnnf =
            build_ddnnf("tests/data/auto1_d4.nnf", Some(2513));
=======
        let mut auto1: Ddnnf = build_ddnnf("tests/data/auto1_d4.nnf", Some(2513));
>>>>>>> e9200066

        assert!(vp9.enumerate(&mut vec![1, -1], 1).is_none());
        assert!(vp9
            .enumerate(&mut vec![1, 2, 3, 4, 5, 6, 7, 8, 9, 10], 1)
            .is_none());
        assert!(vp9.enumerate(&mut vec![100], 1).is_none());

        assert!(auto1.enumerate(&mut vec![1, -1], 1).is_none());
        assert!(auto1
            .enumerate(&mut vec![1, 2, 3, 4, 5, 6, 7, 8, 9, 10], 1)
            .is_none());
        assert!(auto1.enumerate(&mut vec![-10_000], 1).is_none());
    }

    #[test]
    #[serial]
    fn sampling_validity() {
        let mut vp9: Ddnnf = build_ddnnf("tests/data/VP9_d4.nnf", Some(42));
<<<<<<< HEAD
        let mut auto1: Ddnnf =
            build_ddnnf("tests/data/auto1_d4.nnf", Some(2513));
=======
        let mut auto1: Ddnnf = build_ddnnf("tests/data/auto1_d4.nnf", Some(2513));
>>>>>>> e9200066

        let vp9_assumptions = vec![38, 2, -14];
        let vp9_samples = vp9
            .uniform_random_sampling(&vp9_assumptions, 1_000, 42)
            .unwrap();
        for sample in vp9_samples {
            assert!(vp9.sat(&sample));
            assert_eq!(vp9.number_of_variables as usize, sample.len());
        }

        let auto1_samples = auto1
            .uniform_random_sampling(
                &mut vec![-546, 55, 646, -872, -873, 102, 23, 764, -1111],
                1_000,
                42,
            )
            .unwrap();
        for sample in auto1_samples {
            assert!(auto1.sat(&sample));
            assert_eq!(auto1.number_of_variables as usize, sample.len());
        }
    }

    #[test]
    #[serial]
    fn sampling_seeding() {
        let mut vp9: Ddnnf = build_ddnnf("tests/data/VP9_d4.nnf", Some(42));
<<<<<<< HEAD
        let mut auto1: Ddnnf =
            build_ddnnf("tests/data/auto1_d4.nnf", Some(2513));
=======
        let mut auto1: Ddnnf = build_ddnnf("tests/data/auto1_d4.nnf", Some(2513));
>>>>>>> e9200066

        // same seeding should yield same results, different seeding should (normally) yield different results
        assert_eq!(
            vp9.uniform_random_sampling(&mut vec![], 100, 42),
            vp9.uniform_random_sampling(&mut vec![], 100, 42)
        );
        assert_eq!(
            vp9.uniform_random_sampling(&mut vec![23, 4, -17], 100, 99),
            vp9.uniform_random_sampling(&mut vec![23, 4, -17], 100, 99),
        );
        assert_ne!(
            vp9.uniform_random_sampling(&mut vec![38, 2, -14], 100, 99),
            vp9.uniform_random_sampling(&mut vec![38, 2, -14], 100, 50),
        );

        assert_eq!(
            auto1.uniform_random_sampling(&mut vec![], 100, 42),
            auto1.uniform_random_sampling(&mut vec![], 100, 42)
        );
        assert_eq!(
            auto1.uniform_random_sampling(
                &mut vec![-546, 55, 646, -872, -873, 102, 23, 764, -1111],
                100,
                1970
            ),
            auto1.uniform_random_sampling(
                &mut vec![-546, 55, 646, -872, -873, 102, 23, 764, -1111],
                100,
                1970
            ),
        );
        assert_ne!(
            auto1.uniform_random_sampling(
                &mut vec![11, 12, 13, -14, -15, -16],
                100,
                1
            ),
            auto1.uniform_random_sampling(
                &mut vec![11, 12, 13, -14, -15, -16],
                100,
                2
            )
        );
    }

    #[test]
    #[serial]
    fn sampling_is_not_possible() {
        let mut vp9: Ddnnf = build_ddnnf("tests/data/VP9_d4.nnf", Some(42));
<<<<<<< HEAD
        let mut auto1: Ddnnf =
            build_ddnnf("tests/data/auto1_d4.nnf", Some(2513));
=======
        let mut auto1: Ddnnf = build_ddnnf("tests/data/auto1_d4.nnf", Some(2513));
>>>>>>> e9200066

        assert!(vp9
            .uniform_random_sampling(&mut vec![1, -1], 1, 42)
            .is_none());
        assert!(vp9
<<<<<<< HEAD
            .uniform_random_sampling(
                &mut vec![1, 2, 3, 4, 5, 6, 7, 8, 9, 10],
                1,
                42
            )
=======
            .uniform_random_sampling(&mut vec![1, 2, 3, 4, 5, 6, 7, 8, 9, 10], 1, 42)
>>>>>>> e9200066
            .is_none());
        assert!(vp9.uniform_random_sampling(&mut vec![100], 1, 42).is_none());

        assert!(auto1
            .uniform_random_sampling(&mut vec![1, -1], 1, 42)
            .is_none());
        assert!(auto1
<<<<<<< HEAD
            .uniform_random_sampling(
                &mut vec![1, 2, 3, 4, 5, 6, 7, 8, 9, 10],
                1,
                42
            )
=======
            .uniform_random_sampling(&mut vec![1, 2, 3, 4, 5, 6, 7, 8, 9, 10], 1, 42)
>>>>>>> e9200066
            .is_none());
        assert!(auto1
            .uniform_random_sampling(&mut vec![-10_000], 1, 42)
            .is_none());
    }
}<|MERGE_RESOLUTION|>--- conflicted
+++ resolved
@@ -1,10 +1,7 @@
-<<<<<<< HEAD
 //! Config creation handles the enumeration of all valid configurations and the creation of uniform random samples.
 //! Uniform random samples in the context of feature models refer to a selection of features
 //! that are chosen randomly and with equal probability, allowing for unbiased representation of the available features.
 
-=======
->>>>>>> e9200066
 use std::{
     cmp::min,
     collections::HashMap,
@@ -23,13 +20,8 @@
 use crate::Ddnnf;
 use crate::NodeType::*;
 
-<<<<<<< HEAD
-type Cache = Lazy<Arc<Mutex<HashMap<Vec<i32>, usize>>>>;
-static ENUMERATION_CACHE: Cache =
-=======
 #[allow(clippy::type_complexity)]
 static ENUMERATION_CACHE: Lazy<Arc<Mutex<HashMap<Vec<i32>, usize>>>> =
->>>>>>> e9200066
     Lazy::new(|| Arc::new(Mutex::new(HashMap::new())));
 
 impl Ddnnf {
@@ -51,18 +43,10 @@
         assumptions.sort_unstable_by_key(|f| f.abs());
 
         if self.execute_query(assumptions) > 0 {
-<<<<<<< HEAD
-            let last_stop =
-                match ENUMERATION_CACHE.lock().unwrap().get(assumptions) {
-                    Some(&x) => x,
-                    None => 0,
-                };
-=======
             let last_stop = match ENUMERATION_CACHE.lock().unwrap().get(assumptions) {
                 Some(&x) => x,
                 None => 0,
             };
->>>>>>> e9200066
 
             let mut sample_list = self.enumerate_node(
                 (
@@ -77,12 +61,7 @@
 
             ENUMERATION_CACHE.lock().unwrap().insert(
                 assumptions.to_vec(),
-<<<<<<< HEAD
-                (min(self.rt(), Integer::from(last_stop + amount)) % self.rt())
-                    .to_usize_wrapping(),
-=======
                 (min(self.rt(), Integer::from(last_stop + amount)) % self.rt()).to_usize_wrapping(),
->>>>>>> e9200066
             );
             return Some(sample_list);
         }
@@ -148,13 +127,8 @@
 
     // Handles a node appropiate depending on its kind to produce complete
     // satisfiable configurations
-    fn enumerate_node(
-        &self,
-        range: (&Integer, &Integer),
-        index: usize,
-    ) -> Vec<Vec<i32>> {
-        let _range2 =
-            (range.0.to_usize_wrapping(), range.1.to_usize_wrapping());
+    fn enumerate_node(&self, range: (&Integer, &Integer), index: usize) -> Vec<Vec<i32>> {
+        let _range2 = (range.0.to_usize_wrapping(), range.1.to_usize_wrapping());
         let mut enumeration_list = Vec::new();
         if *range.1 == 0 || self.nodes[index].temp == 0 {
             return enumeration_list;
@@ -172,31 +146,14 @@
                     }
 
                     if &acc_amount < range.1 {
-<<<<<<< HEAD
-                        let change = (
-                            &Integer::ZERO,
-                            min(range.1, &self.nodes[child].temp),
-                        );
-                        enumeration_child_lists
-                            .push(self.enumerate_node(change, child));
-=======
                         let change = (&Integer::ZERO, min(range.1, &self.nodes[child].temp));
                         enumeration_child_lists.push(self.enumerate_node(change, child));
->>>>>>> e9200066
                         acc_amount *= change.1;
                     } else {
                         // restrict the creation of any more configs
                         enumeration_child_lists.push(vec![self
-<<<<<<< HEAD
-                            .enumerate_node(
-                                (&Integer::ZERO, &Integer::from(1)),
-                                child,
-                            )[0]
-                        .clone()]);
-=======
                             .enumerate_node((&Integer::ZERO, &Integer::from(1)), child)[0]
                             .clone()]);
->>>>>>> e9200066
                     }
                 }
 
@@ -214,10 +171,7 @@
                     .multi_cartesian_product()
                     .map(|elem| elem.into_iter().flatten().collect())
                     .skip(range.0.to_usize_wrapping())
-                    .take(
-                        range.1.to_usize_wrapping()
-                            - range.0.to_usize_wrapping(),
-                    ) // stop after we got our required amount of configs
+                    .take(range.1.to_usize_wrapping() - range.0.to_usize_wrapping()) // stop after we got our required amount of configs
                     .collect();
             }
             Or { children } => {
@@ -229,17 +183,8 @@
                     }
 
                     if &acc_amount < range.1 {
-<<<<<<< HEAD
-                        let change = (
-                            &Integer::ZERO,
-                            min(range.1, &self.nodes[child].temp),
-                        );
-                        enumeration_list
-                            .append(&mut self.enumerate_node(change, child));
-=======
                         let change = (&Integer::ZERO, min(range.1, &self.nodes[child].temp));
                         enumeration_list.append(&mut self.enumerate_node(change, child));
->>>>>>> e9200066
                         acc_amount += change.1;
                     } else {
                         break;
@@ -256,12 +201,7 @@
 
     // Performs the operations needed to generate random samples.
     // The algorithm is based upon KUS's uniform random sampling algorithm.
-    fn sample_node(
-        &self,
-        amount: usize,
-        index: usize,
-        rng: &mut Lcg64Xsh32,
-    ) -> Vec<Vec<i32>> {
+    fn sample_node(&self, amount: usize, index: usize, rng: &mut Lcg64Xsh32) -> Vec<Vec<i32>> {
         let mut sample_list = Vec::new();
         if amount == 0 {
             return sample_list;
@@ -272,15 +212,12 @@
                     sample_list.push(Vec::new());
                 }
                 for &child in children {
-                    let mut child_sample_list =
-                        self.sample_node(amount, child, rng);
+                    let mut child_sample_list = self.sample_node(amount, child, rng);
                     // shuffle operation from KUS algorithm
                     child_sample_list.shuffle(rng);
 
                     // stitch operation
-                    for (index, sample) in
-                        child_sample_list.iter_mut().enumerate()
-                    {
+                    for (index, sample) in child_sample_list.iter_mut().enumerate() {
                         sample_list[index].append(sample);
                     }
                 }
@@ -291,19 +228,6 @@
                 let mut weights = Vec::new();
 
                 // compute the probability of getting a sample of a child node
-<<<<<<< HEAD
-                let parent_count_as_float =
-                    Rational::from((&self.nodes[index].temp, 1));
-                for (child_index, &item) in children.iter().enumerate() {
-                    let child_count_as_float =
-                        Rational::from((&self.nodes[item].temp, 1));
-
-                    // can't get a sample of a children with no more valid configuration
-                    if child_count_as_float != 0 {
-                        let child_amount = (child_count_as_float
-                            / &parent_count_as_float)
-                            .to_f64()
-=======
                 let parent_count_as_float = Rational::from((&self.nodes[index].temp, 1));
                 #[allow(clippy::needless_range_loop)]
                 for child_index in 0..children.len() {
@@ -313,7 +237,6 @@
                     // can't get a sample of a children with no more valid configuration
                     if child_count_as_float != 0 {
                         let child_amount = (child_count_as_float / &parent_count_as_float).to_f64()
->>>>>>> e9200066
                             * amount as f64;
                         choices.push(child_index);
                         weights.push(child_amount);
@@ -324,30 +247,16 @@
                 match weights.len() {
                     1 => pick_amount[choices[0]] += amount,
                     2 => {
-<<<<<<< HEAD
-                        let binomial_dist = Binomial::new(
-                            amount as u64,
-                            weights[0] / (weights[0] + weights[1]),
-                        )
-                        .unwrap();
-                        pick_amount[choices[0]] +=
-                            binomial_dist.sample(rng) as usize;
-                        pick_amount[choices[1]] =
-                            amount - pick_amount[choices[0]];
-=======
                         let binomial_dist =
                             Binomial::new(amount as u64, weights[0] / (weights[0] + weights[1]))
                                 .unwrap();
                         pick_amount[choices[0]] += binomial_dist.sample(rng) as usize;
                         pick_amount[choices[1]] = amount - pick_amount[choices[0]];
->>>>>>> e9200066
                     }
                     _ => {
-                        let weighted_dist =
-                            WeightedAliasIndex::new(weights).unwrap();
+                        let weighted_dist = WeightedAliasIndex::new(weights).unwrap();
                         for _ in 0..amount {
-                            pick_amount[choices[weighted_dist.sample(rng)]] +=
-                                1;
+                            pick_amount[choices[weighted_dist.sample(rng)]] += 1;
                         }
                     }
                 }
@@ -397,17 +306,9 @@
         let mut res_assumptions = HashSet::new();
 
         let mut assumptions = vec![
-<<<<<<< HEAD
-            1, 2, 3, -4, -5, 6, 7, -8, -9, 10, 11, -12, -13, -14, 15, 16, -17,
-            -18, 19, 20, 27,
-        ];
-        let inter_res_assumptions_1 =
-            vp9.enumerate(&mut assumptions, 40).unwrap();
-=======
             1, 2, 3, -4, -5, 6, 7, -8, -9, 10, 11, -12, -13, -14, 15, 16, -17, -18, 19, 20, 27,
         ];
         let inter_res_assumptions_1 = vp9.enumerate(&mut assumptions, 40).unwrap();
->>>>>>> e9200066
         for inter in inter_res_assumptions_1 {
             assert!(vp9.sat(&inter));
             assert_eq!(
@@ -439,16 +340,14 @@
         assert_eq!(vp9.rt(), res_all.len(), "there are duplicates");
 
         assert_eq!(80, vp9.execute_query(&assumptions));
-        let inter_res_assumptions_2 =
-            vp9.enumerate(&mut assumptions, 40).unwrap();
+        let inter_res_assumptions_2 = vp9.enumerate(&mut assumptions, 40).unwrap();
         for inter in inter_res_assumptions_2.clone() {
             res_assumptions.insert(inter);
         }
         assert_eq!(40, inter_res_assumptions_2.len());
 
         // the cycle for that set of assumptions starts again
-        let inter_res_assumptions_3 =
-            vp9.enumerate(&mut assumptions, 40).unwrap();
+        let inter_res_assumptions_3 = vp9.enumerate(&mut assumptions, 40).unwrap();
         for inter in inter_res_assumptions_3.clone() {
             res_assumptions.insert(inter);
         }
@@ -542,12 +441,7 @@
     #[serial]
     fn enumeration_is_not_possible() {
         let mut vp9: Ddnnf = build_ddnnf("tests/data/VP9_d4.nnf", Some(42));
-<<<<<<< HEAD
-        let mut auto1: Ddnnf =
-            build_ddnnf("tests/data/auto1_d4.nnf", Some(2513));
-=======
         let mut auto1: Ddnnf = build_ddnnf("tests/data/auto1_d4.nnf", Some(2513));
->>>>>>> e9200066
 
         assert!(vp9.enumerate(&mut vec![1, -1], 1).is_none());
         assert!(vp9
@@ -566,12 +460,7 @@
     #[serial]
     fn sampling_validity() {
         let mut vp9: Ddnnf = build_ddnnf("tests/data/VP9_d4.nnf", Some(42));
-<<<<<<< HEAD
-        let mut auto1: Ddnnf =
-            build_ddnnf("tests/data/auto1_d4.nnf", Some(2513));
-=======
         let mut auto1: Ddnnf = build_ddnnf("tests/data/auto1_d4.nnf", Some(2513));
->>>>>>> e9200066
 
         let vp9_assumptions = vec![38, 2, -14];
         let vp9_samples = vp9
@@ -599,12 +488,7 @@
     #[serial]
     fn sampling_seeding() {
         let mut vp9: Ddnnf = build_ddnnf("tests/data/VP9_d4.nnf", Some(42));
-<<<<<<< HEAD
-        let mut auto1: Ddnnf =
-            build_ddnnf("tests/data/auto1_d4.nnf", Some(2513));
-=======
         let mut auto1: Ddnnf = build_ddnnf("tests/data/auto1_d4.nnf", Some(2513));
->>>>>>> e9200066
 
         // same seeding should yield same results, different seeding should (normally) yield different results
         assert_eq!(
@@ -637,16 +521,8 @@
             ),
         );
         assert_ne!(
-            auto1.uniform_random_sampling(
-                &mut vec![11, 12, 13, -14, -15, -16],
-                100,
-                1
-            ),
-            auto1.uniform_random_sampling(
-                &mut vec![11, 12, 13, -14, -15, -16],
-                100,
-                2
-            )
+            auto1.uniform_random_sampling(&mut vec![11, 12, 13, -14, -15, -16], 100, 1),
+            auto1.uniform_random_sampling(&mut vec![11, 12, 13, -14, -15, -16], 100, 2)
         );
     }
 
@@ -654,26 +530,13 @@
     #[serial]
     fn sampling_is_not_possible() {
         let mut vp9: Ddnnf = build_ddnnf("tests/data/VP9_d4.nnf", Some(42));
-<<<<<<< HEAD
-        let mut auto1: Ddnnf =
-            build_ddnnf("tests/data/auto1_d4.nnf", Some(2513));
-=======
         let mut auto1: Ddnnf = build_ddnnf("tests/data/auto1_d4.nnf", Some(2513));
->>>>>>> e9200066
 
         assert!(vp9
             .uniform_random_sampling(&mut vec![1, -1], 1, 42)
             .is_none());
         assert!(vp9
-<<<<<<< HEAD
-            .uniform_random_sampling(
-                &mut vec![1, 2, 3, 4, 5, 6, 7, 8, 9, 10],
-                1,
-                42
-            )
-=======
             .uniform_random_sampling(&mut vec![1, 2, 3, 4, 5, 6, 7, 8, 9, 10], 1, 42)
->>>>>>> e9200066
             .is_none());
         assert!(vp9.uniform_random_sampling(&mut vec![100], 1, 42).is_none());
 
@@ -681,15 +544,7 @@
             .uniform_random_sampling(&mut vec![1, -1], 1, 42)
             .is_none());
         assert!(auto1
-<<<<<<< HEAD
-            .uniform_random_sampling(
-                &mut vec![1, 2, 3, 4, 5, 6, 7, 8, 9, 10],
-                1,
-                42
-            )
-=======
             .uniform_random_sampling(&mut vec![1, 2, 3, 4, 5, 6, 7, 8, 9, 10], 1, 42)
->>>>>>> e9200066
             .is_none());
         assert!(auto1
             .uniform_random_sampling(&mut vec![-10_000], 1, 42)
