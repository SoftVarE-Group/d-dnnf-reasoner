--- conflicted
+++ resolved
@@ -115,9 +115,7 @@
         for (node, _) in rank_cp.iter() {
             let root = self.find((*node).clone());
 
-            if let std::collections::hash_map::Entry::Vacant(e) =
-                result.entry(root.clone())
-            {
+            if let std::collections::hash_map::Entry::Vacant(e) = result.entry(root.clone()) {
                 let vec = vec![(*node).clone()];
                 e.insert(vec);
             } else {
@@ -139,12 +137,8 @@
         &mut self,
         candidates: Option<Vec<u32>>,
         assumptions: &[i32],
-<<<<<<< HEAD
-    ) -> Vec<Vec<u16>> {
-=======
         cross: bool,
     ) -> Vec<Vec<i16>> {
->>>>>>> e9200066
         let mut combinations: Vec<(Integer, i32)> = Vec::new();
 
         // If there are no candidates supplied, we consider all features to be a candidate
@@ -159,13 +153,6 @@
         }
 
         // compute the cardinality of features to obtain atomic set candidates
-<<<<<<< HEAD
-        for i in considered_features {
-            combinations.push((
-                self.execute_query(&[&[i as i32], assumptions].concat()),
-                i as i32,
-            ));
-=======
         for feature in considered_features {
             let signed_feature = feature as i32;
             combinations.push((
@@ -179,7 +166,6 @@
                     -signed_feature,
                 ));
             }
->>>>>>> e9200066
         }
         combinations.sort_unstable(); // sorting is required to group in the next step
 
@@ -192,10 +178,7 @@
             if current_key == key {
                 values_current_key.push(value);
             } else {
-                data_grouped.push((
-                    current_key,
-                    std::mem::take(&mut values_current_key),
-                ));
+                data_grouped.push((current_key, std::mem::take(&mut values_current_key)));
                 current_key = key;
                 values_current_key.push(value);
             }
@@ -223,24 +206,12 @@
     /// Computes the signs of the features in multiple uniform random samples.
     /// Each of the features is represented by an BitArray holds as many entries as random samples
     /// with a 0 indicating that the feature occurs negated and a 1 indicating the feature occurs affirmed.
-    fn get_signed_excludes(
-        &mut self,
-        assumptions: &[i32],
-    ) -> Vec<BitArray<[u64; 8]>> {
+    fn get_signed_excludes(&mut self, assumptions: &[i32]) -> Vec<BitArray<[u64; 8]>> {
         const SAMPLE_AMOUNT: usize = 512;
 
-        let mut signed_excludes =
-            Vec::with_capacity(self.number_of_variables as usize);
-
-<<<<<<< HEAD
-        let samples = match self.uniform_random_sampling(
-            assumptions,
-            SAMPLE_AMOUNT,
-            10,
-        ) {
-=======
+        let mut signed_excludes = Vec::with_capacity(self.number_of_variables as usize);
+
         let samples = match self.uniform_random_sampling(assumptions, SAMPLE_AMOUNT, 10) {
->>>>>>> e9200066
             Some(x) => x,
             None => {
                 // If the assumptions make the query unsat, then we get no samples.
@@ -271,14 +242,6 @@
         pot_atomic_set: &[i32],
         signed_excludes: &[BitArray<[u64; 8]>],
         assumptions: &[i32],
-<<<<<<< HEAD
-        atomic_sets: &mut UnionFind<u16>,
-    ) {
-        // goes through all combinations of set candidates and checks whether the pair is part of an atomic set
-        for pair in pot_atomic_set.iter().copied().combinations(2) {
-            let x = pair[0] as u16;
-            let y = pair[1] as u16;
-=======
         atomic_sets: &mut UnionFind<i16>,
     ) {
         // goes through all combinations of set candidates and checks whether the pair is part of an atomic set
@@ -286,7 +249,6 @@
             // normalize data: If the model has 100 features: 50 stays 50, -50 gets sign flipped and offset by 100
             let x = pair[0] as i16;
             let y = pair[1] as i16;
->>>>>>> e9200066
 
             // we don't have to check if a pair is part of an atomic set if they already are connected via transitivity
             if atomic_sets.equiv(x, y) {
@@ -296,20 +258,13 @@
             // If the sign of the two feature candidates differs in at least one of the uniform random samples,
             // then we can by sure that they don't belong to the same atomic set. Differences can be checked by
             // applying XOR to the two bitvectors and checking if any bit is set.
-<<<<<<< HEAD
-            if (signed_excludes[x as usize - 1]
-                ^ signed_excludes[y as usize - 1])
-                .any()
-            {
-=======
             let var_occurences_x = if (x.signum() * y.signum()).is_positive() {
-                signed_excludes[x.abs() as usize - 1]
+                signed_excludes[x.unsigned_abs() as usize - 1]
             } else {
-                !signed_excludes[x.abs() as usize - 1]
+                !signed_excludes[x.unsigned_abs() as usize - 1]
             };
 
-            if (var_occurences_x ^ signed_excludes[y.abs() as usize - 1]).any() {
->>>>>>> e9200066
+            if (var_occurences_x ^ signed_excludes[y.unsigned_abs() as usize - 1]).any() {
                 continue;
             }
 
@@ -438,26 +393,6 @@
 
         // make sure that the results are reproducible
         for _ in 0..3 {
-<<<<<<< HEAD
-            let vp9_atomic_sets = vp9.get_atomic_sets(None, &vec![]);
-            assert_eq!(
-                vec![vec![1, 2, 6, 10, 15, 19, 25, 31, 40]],
-                vp9_atomic_sets
-            );
-
-            // There should exactly one atomic set that is a subset of the core and the dead features.
-            // Vp9 has no dead features. Hence, we can not test for a subset
-            let vp9_core_features =
-                HashSet::<_>::from_iter(vp9.core.iter().copied())
-                    .into_iter()
-                    .map(|f| f as u16)
-                    .collect::<Vec<u16>>();
-            assert!(vp9_atomic_sets
-                .iter()
-                .filter(|set| vp9_core_features
-                    .iter()
-                    .all(|f| set.contains(&f)))
-=======
             let vp9_atomic_sets = vp9.get_atomic_sets(None, &vec![], false);
             assert_eq!(vec![vec![1, 2, 6, 10, 15, 19, 25, 31, 40]], vp9_atomic_sets);
 
@@ -470,7 +405,6 @@
             assert!(vp9_atomic_sets
                 .iter()
                 .filter(|set| vp9_core_features.iter().all(|f| set.contains(f)))
->>>>>>> e9200066
                 .exactly_one()
                 .is_ok());
         }
@@ -490,17 +424,6 @@
             assert_eq!(vec![6, 76], auto1_atomic_sets[1]);
             assert_eq!(
                 vec![
-<<<<<<< HEAD
-                    20, 67, 68, 87, 106, 141, 154, 163, 165, 169, 394, 499,
-                    564, 569, 570, 576, 591, 613, 626, 627, 629, 647, 648, 653,
-                    696, 714, 724, 758, 868, 876, 935, 939, 940, 941, 1039,
-                    1044, 1045, 1055, 1078, 1085, 1101, 1103, 1105, 1115, 1117,
-                    1119, 1127, 1133, 1140, 1150, 1152, 1179, 1186, 1194, 1204,
-                    1213, 1223, 1250, 1261, 1301, 1323, 1324, 1325, 1498, 1501,
-                    1521, 1549, 1553, 1667, 1675, 1678, 1715, 1748, 1749, 1788,
-                    1797, 1799, 1816, 1834, 1836, 1849, 1927, 1931, 1986, 1987,
-                    1996, 2021, 2067, 2110, 2121, 2122, 2183, 2229, 2472
-=======
                     20, 67, 68, 87, 106, 141, 154, 163, 165, 169, 394, 499, 564, 569, 570, 576,
                     591, 613, 626, 627, 629, 647, 648, 653, 696, 714, 724, 758, 868, 876, 935, 939,
                     940, 941, 1039, 1044, 1045, 1055, 1078, 1085, 1101, 1103, 1105, 1115, 1117,
@@ -508,40 +431,24 @@
                     1261, 1301, 1323, 1324, 1325, 1498, 1501, 1521, 1549, 1553, 1667, 1675, 1678,
                     1715, 1748, 1749, 1788, 1797, 1799, 1816, 1834, 1836, 1849, 1927, 1931, 1986,
                     1987, 1996, 2021, 2067, 2110, 2121, 2122, 2183, 2229, 2472
->>>>>>> e9200066
                 ],
                 auto1_atomic_sets[2]
             );
             assert_eq!(
                 vec![
-<<<<<<< HEAD
-                    22, 23, 25, 26, 74, 79, 152, 180, 182, 187, 203, 214, 218,
-                    231, 237, 251, 257, 286, 298, 300, 349, 404, 410, 463, 492,
-                    592, 652, 661, 680, 702, 717, 760, 770, 808, 848, 863, 912,
-                    1002, 1028, 1161, 1238, 1258, 1304, 1446, 1473, 1488, 1500,
-                    1532, 1584, 1603, 1630, 1666, 1727, 1739, 1757, 1806, 1890,
-                    2007, 2011, 2017, 2025, 2051, 2086, 2087, 2090, 2136, 2200,
-                    2275, 2277, 2280, 2300, 2308, 2336, 2338, 2343, 2483
-=======
                     22, 23, 25, 26, 74, 79, 152, 180, 182, 187, 203, 214, 218, 231, 237, 251, 257,
                     286, 298, 300, 349, 404, 410, 463, 492, 592, 652, 661, 680, 702, 717, 760, 770,
                     808, 848, 863, 912, 1002, 1028, 1161, 1238, 1258, 1304, 1446, 1473, 1488, 1500,
                     1532, 1584, 1603, 1630, 1666, 1727, 1739, 1757, 1806, 1890, 2007, 2011, 2017,
                     2025, 2051, 2086, 2087, 2090, 2136, 2200, 2275, 2277, 2280, 2300, 2308, 2336,
                     2338, 2343, 2483
->>>>>>> e9200066
                 ],
                 auto1_atomic_sets[3]
             );
             assert_eq!(
                 vec![
-<<<<<<< HEAD
-                    33, 54, 75, 97, 118, 164, 284, 308, 319, 351, 633, 642,
-                    1558, 2010, 2154, 2169, 2193
-=======
                     33, 54, 75, 97, 118, 164, 284, 308, 319, 351, 633, 642, 1558, 2010, 2154, 2169,
                     2193
->>>>>>> e9200066
                 ],
                 auto1_atomic_sets[4]
             );
@@ -551,12 +458,7 @@
     #[test]
     fn empty_candidates() {
         let mut vp9: Ddnnf = build_ddnnf("tests/data/VP9_d4.nnf", Some(42));
-<<<<<<< HEAD
-        let mut auto1: Ddnnf =
-            build_ddnnf("tests/data/auto1_d4.nnf", Some(2513));
-=======
         let mut auto1: Ddnnf = build_ddnnf("tests/data/auto1_d4.nnf", Some(2513));
->>>>>>> e9200066
 
         assert!(vp9.get_atomic_sets(Some(vec![]), &vec![], false).is_empty());
         assert!(auto1
@@ -574,36 +476,14 @@
             vp9_default_as,
             vp9.get_atomic_sets(
                 Some((1..=vp9.number_of_variables as u32).collect_vec()),
-<<<<<<< HEAD
-                &vec![]
-            )
-        );
-        assert_eq!(vp9_default_as, vp9.get_atomic_sets(None, &vp9_core));
-        assert_eq!(
-            vp9_default_as,
-            vp9.get_atomic_sets(
-                Some((1..=vp9.number_of_variables as u32).collect_vec()),
-                &vp9_core
-=======
                 &vec![],
                 false
->>>>>>> e9200066
             )
         );
         assert_eq!(vp9_default_as, vp9.get_atomic_sets(None, &vp9_core, false));
         assert_eq!(
             vp9_default_as,
             vp9.get_atomic_sets(
-<<<<<<< HEAD
-                Some(
-                    vp9.core
-                        .clone()
-                        .into_iter()
-                        .map(|f| f as u32)
-                        .collect_vec()
-                ),
-                &vp9_core
-=======
                 Some((1..=vp9.number_of_variables as u32).collect_vec()),
                 &vp9_core,
                 false
@@ -615,39 +495,23 @@
                 Some(vp9.core.clone().into_iter().map(|f| f as u32).collect_vec()),
                 &vp9_core,
                 false
->>>>>>> e9200066
             )
         );
     }
 
     #[test]
     fn candidates_and_assumptions() {
-<<<<<<< HEAD
-        let mut auto1: Ddnnf =
-            build_ddnnf("tests/data/auto1_d4.nnf", Some(2513));
-        let assumptions = vec![10, 20, 35];
-        let atomic_sets = auto1
-            .get_atomic_sets(Some((1..=50).collect_vec()), &vec![10, 20, 35])
-=======
         let mut auto1: Ddnnf = build_ddnnf("tests/data/auto1_d4.nnf", Some(2513));
         let assumptions = vec![10, 20, 35];
         let atomic_sets = auto1
             .get_atomic_sets(Some((1..=50).collect_vec()), &vec![10, 20, 35], false)
->>>>>>> e9200066
             .iter()
             .map(|subset| subset.iter().map(|&f| f as i32).collect_vec())
             .collect_vec();
 
         assert_eq!(
             vec![
-<<<<<<< HEAD
-                vec![
-                    1, 2, 3, 4, 5, 8, 12, 14, 15, 16, 17, 18, 32, 34, 36, 37,
-                    39, 40, 41, 42, 43
-                ],
-=======
                 vec![1, 2, 3, 4, 5, 8, 12, 14, 15, 16, 17, 18, 32, 34, 36, 37, 39, 40, 41, 42, 43],
->>>>>>> e9200066
                 vec![10, 11, 20, 22, 23, 25, 26, 33, 35],
                 vec![19, 44]
             ],
@@ -664,10 +528,7 @@
                 if compare_value == -1 {
                     compare_value = auto1.execute_query(&query_slice);
                 } else {
-                    assert_eq!(
-                        compare_value,
-                        auto1.execute_query(&query_slice)
-                    );
+                    assert_eq!(compare_value, auto1.execute_query(&query_slice));
                 }
             }
         }
