--- conflicted
+++ resolved
@@ -1,12 +1,7 @@
-//! The ddnnife library provides different kinds of queries on dDNNFs.
-//! This includes atomic sets, enumeration of valid configurations, uniform random sampling,
-//! core and dead features, false optional features, SAT solving, and t-wise sampling.
-//! The main focus of this library is computation speed.
-
-#![warn(missing_docs)]
+//#![warn(missing_docs)]
 #![warn(unused_qualifications)]
 #![deny(unreachable_pub)]
-// #![deny(deprecated)]
+#![deny(deprecated)]
 #![deny(missing_copy_implementations)]
 #![warn(clippy::disallowed_types)]
 
@@ -17,11 +12,8 @@
 pub mod parser;
 pub use crate::parser::c2d_lexer;
 pub use crate::parser::d4_lexer;
-<<<<<<< HEAD
 pub use crate::parser::intermediate_representation::ClauseApplication;
 pub use crate::parser::intermediate_representation::IncrementalStrategy;
-=======
->>>>>>> e9200066
 
 /// The actual dDNNF with its methods to compute different kinds of queries and operations.
 pub mod ddnnf;
