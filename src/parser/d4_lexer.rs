//! A lexer that categorizes a dDNNF in d4 format into its coresponding tokens.

use nom::{
    branch::alt,
    bytes::complete::tag,
    character::complete::{char, digit1, space1},
    combinator::{map, recognize, value},
    multi::many_m_n,
    sequence::{pair, preceded, terminated},
    IResult,
};

use D4Token::*;

#[derive(Debug, Clone, PartialEq)]
/// Every token gets an enum instance for the D4lexing progress
pub enum D4Token {
    /// An inner node that contains atleast one child
    And,
    /// An inner node that contains atleast one child
    Or,
    /// A True node which is the sink of of the DAG
    True,
    /// A False node can exist, but is rather an exception than the norm
    False,
    /// An Edge between two nodes, with
    Edge {
        /// a start node,
        from: i32,
        /// a target node,
        to: i32,
<<<<<<< HEAD
        /// and all the features on that edge.
=======
>>>>>>> e9200066
        features: Vec<i32>,
    },
}

/// Tests all parsers for a given input string and returns the result of the fitting parser.
/// We sort the alternatives by their absolute occurences in a ddnnf, starting from most occuring
/// to least occuring, to lex faster
#[inline]
pub fn lex_line_d4(line: &str) -> IResult<&str, D4Token> {
    alt((lex_edge, lex_or, lex_and, lex_true, lex_false))(line)
}

// Lexes an Edge Node with the format "F T F1 F2 F3 ... 0" with F being the from and T being the to node of the edge.
// Further, F1, F2, F3, ... are the features
fn lex_edge(line: &str) -> IResult<&str, D4Token> {
    map(
        terminated(
            recognize(many_m_n(2, usize::MAX, parse_signed_alt_space1_number1)),
            tag("0"),
        ),
        |out: &str| {
            let ws_numbers: Vec<i32> = out
                .split_whitespace()
                .map(|num: &str| {
                    num.parse::<i32>().unwrap_or_else(|_| {
                        panic!("Was not able to parse i32 for edge. String was {out}")
                    })
                })
                .collect::<Vec<i32>>();
            //let fs = ws_numbers[2..ws_numbers.len()].to_vec();
            //println!("fs: {:?}, line: {line}", fs);
            //assert!(fs.iter().all(|&f| f != 0));
            Edge {
                from: ws_numbers[0],
                to: ws_numbers[1],
                features: ws_numbers[2..ws_numbers.len()].to_vec(),
            }
        },
    )(line)
}

// lexes multiple sequences of signed numbers
pub(super) fn parse_signed_alt_space1_number1(
    line: &str,
) -> IResult<&str, (&str, &str)> {
    alt((pair(digit1, space1), pair(neg_digit1, space1)))(line)
}

// lexes a sequence of numbers that start with a minues sign
fn neg_digit1(line: &str) -> IResult<&str, &str> {
    recognize(pair(char('-'), digit1))(line)
}

// Lexes an And node which is a inner node with the format "a N 0" with N as Node number.
fn lex_and(line: &str) -> IResult<&str, D4Token> {
    value(And, preceded(tag("a "), digit1))(line)
}

// Lexes an Or node which is a inner node with the format "o N 0" with N as Node number.
fn lex_or(line: &str) -> IResult<&str, D4Token> {
    value(Or, preceded(tag("o "), digit1))(line)
}

// Lexes a True node which is a leaf node with the format "t N 0" with N as Node number.
fn lex_true(line: &str) -> IResult<&str, D4Token> {
    value(True, preceded(tag("t "), digit1))(line)
}

// Lexes a False node which is a leaf node with the format "f N 0"  with N as Node number.
fn lex_false(line: &str) -> IResult<&str, D4Token> {
    value(False, preceded(tag("f "), digit1))(line)
}

#[cfg(test)]
mod test {
    use super::*;

    #[test]
    fn individual_lexer_d4() {
        let and_str = "a 1 0";
        let or_str = "o 2 0";
        let true_str = "t 3 0";
        let false_str = "f 4 0";
        let edge_str = "2 3 4 -5 0";
        let failed_edge = "2 3 -5 THREE 0";

        assert_eq!(lex_and(and_str).unwrap().1, And);
        assert_eq!(lex_line_d4(and_str).unwrap().1, And,);

        assert_eq!(lex_or(or_str).unwrap().1, Or);
        assert_eq!(lex_line_d4(or_str).unwrap().1, Or);

        assert_eq!(lex_true(true_str).unwrap().1, True,);

        assert_eq!(lex_line_d4(true_str).unwrap().1, True,);

        assert_eq!(lex_false(false_str).unwrap().1, False,);

        assert_eq!(lex_line_d4(false_str).unwrap().1, False,);

        assert_eq!(
            lex_edge(edge_str).unwrap().1,
            Edge {
                from: 2,
                to: 3,
                features: vec![4, -5]
            },
        );

        assert_eq!(
            lex_line_d4(edge_str).unwrap().1,
            Edge {
                from: 2,
                to: 3,
                features: vec![4, -5]
            },
        );

        let result =
            std::panic::catch_unwind(|| lex_edge(failed_edge)).unwrap();
        assert!(result.is_err());

        let result =
            std::panic::catch_unwind(|| lex_line_d4(failed_edge)).unwrap();
        assert!(result.is_err());
    }
}<|MERGE_RESOLUTION|>--- conflicted
+++ resolved
@@ -29,10 +29,7 @@
         from: i32,
         /// a target node,
         to: i32,
-<<<<<<< HEAD
         /// and all the features on that edge.
-=======
->>>>>>> e9200066
         features: Vec<i32>,
     },
 }
@@ -75,9 +72,7 @@
 }
 
 // lexes multiple sequences of signed numbers
-pub(super) fn parse_signed_alt_space1_number1(
-    line: &str,
-) -> IResult<&str, (&str, &str)> {
+pub(super) fn parse_signed_alt_space1_number1(line: &str) -> IResult<&str, (&str, &str)> {
     alt((pair(digit1, space1), pair(neg_digit1, space1)))(line)
 }
 
@@ -151,12 +146,10 @@
             },
         );
 
-        let result =
-            std::panic::catch_unwind(|| lex_edge(failed_edge)).unwrap();
+        let result = std::panic::catch_unwind(|| lex_edge(failed_edge)).unwrap();
         assert!(result.is_err());
 
-        let result =
-            std::panic::catch_unwind(|| lex_line_d4(failed_edge)).unwrap();
+        let result = std::panic::catch_unwind(|| lex_line_d4(failed_edge)).unwrap();
         assert!(result.is_err());
     }
 }