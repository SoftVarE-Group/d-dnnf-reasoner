//! A lexer that categorizes a dDNNF in c2d format into its coresponding tokens.

use nom::{
    branch::alt,
    bytes::complete::tag,
    character::complete::{char, digit1},
    combinator::{map, recognize, value},
    multi::many1,
    sequence::{pair, preceded},
    IResult,
};

#[derive(Copy, Debug, Clone, PartialEq, Eq, PartialOrd, Ord, Hash)]
/// Every token gets an enum instance for the lexing progress
pub enum TokenIdentifier {
    /// The header of the nnf file
    Header,
    /// An inner node that contains atleast one child
    And,
    /// An inner node that contains exactly two child nodes
    Or,
    /// A leaf node that countains a positive or negative number of a variable
    Literal {
        /// The number representing a feature in the FM
        feature: i32,
    },
    /// A special And node that has zero childs
    True,
    /// A special Or node that has zero childs
    False,
}

/// Just an abbreviation for `TokenIdentifier`
pub type TId = TokenIdentifier;

use C2DToken::*;

#[derive(Debug, Clone, PartialEq, Eq)]
/// Every C2DToken gets an enum instance for the lexing progress
pub enum C2DToken {
    /// The header of the nnf file
    Header {
        /// The number of nodes,
        nodes: usize,
        /// edges,
        edges: usize,
<<<<<<< HEAD
        /// and variables in the dDNNF file
        variables: usize,
    },
    /// An inner node that contains atleast one child
    And {
        /// The indices of the children nodes
        children: Vec<usize>,
    },
    /// An inner node that contains exactly two child nodes
    Or {
        /// The indices of the children nodes
        children: Vec<usize>,
        /// The variable indicates that the feature is included in one of the children
        /// and excluded in the other one.
        decision: u32,
    },
    /// A leaf node that countains a positive/negative number of a variable
    Literal {
        /// The number corresponding to the feature
        feature: i32,
    },
=======
        variables: usize,
    },
    /// An inner node that contains atleast one child
    And { children: Vec<usize> },
    /// An inner node that contains exactly two child nodes
    Or { children: Vec<usize>, decision: u32 },
    /// A leaf node that countains a positive/negative number of a variable
    Literal { feature: i32 },
>>>>>>> e9200066
    /// A special And node that has zero childs
    True,
    /// A special Or node that has zero childs
    False,
}

/// Tests all parsers for a given input string and returns the result of the fitting parser.
/// It is important that we check if a line is a True or a False leaf before we check for an inner node,
/// because both start with the same latter but `lex_false` and `lex_true` are way more specific and therefore
/// just match in that edge case.
///
/// # Examples
///
/// ```
/// extern crate ddnnf_lib;
/// use ddnnf_lib::parser::c2d_lexer::*;
///
/// let and_str = "A 3 1 2 3";
/// assert_eq!(lex_line_c2d(and_str).unwrap().1, C2DToken::And { children: vec![1_usize, 2_usize, 3_usize]});
///
/// let header_str = "nnf 32 13 23";
/// assert_eq!(lex_line_c2d(header_str).unwrap().1, C2DToken::Header { nodes: 32_usize, edges: 13_usize, variables: 23_usize});
///
/// // same problem with PartialEq for the following
/// let or_str = "O 10 2 20 24";
/// assert_eq!(lex_line_c2d(or_str), Ok(("", C2DToken::Or { decision: 10, children: vec![20, 24] } )));
///
/// let negative_literal_str = "L -3";
/// assert_eq!(lex_line_c2d(negative_literal_str), Ok(("", C2DToken::Literal { feature: -3 } )));
///
/// let true_str = "A 0";
/// assert_eq!(lex_line_c2d(true_str), Ok(("", C2DToken::True)));
/// ```
#[inline]
pub fn lex_line_c2d(line: &str) -> IResult<&str, C2DToken> {
    alt((
        lex_header,
        lex_true,
        lex_false,
        lex_and,
        lex_or,
        lex_positive_literal,
        lex_negative_literal,
    ))(line)
}

// Lexes the header and only the header with the format "nnf v e n" where v is the number of nodes in the NNF,
// e is the number of edges in the NNF, and n is the number of variables over which the NNF is defined.
fn lex_header(line: &str) -> IResult<&str, C2DToken> {
    map(
        preceded(tag("nnf"), parse_alt_space1_number1),
        |out: &str| {
            let nums: Vec<usize> = split_numbers(out);
            Header {
                nodes: nums[0],
                edges: nums[1],
                variables: nums[2],
            }
        },
    )(line)
}

// Lexes a And node which is a inner node with the format "A c i1 i2 ... ic" where c is the number
// of childs the node has and i1, i2, ... are the references to the actual child nodes.
fn lex_and(line: &str) -> IResult<&str, C2DToken> {
    map(
        preceded(char('A'), parse_alt_space1_number1),
        |out: &str| {
            let mut nums: Vec<usize> = split_numbers(out);
            nums.remove(0); // remove information about number of children
            And { children: nums }
        },
    )(line)
}

// Lexes a Or node which is a inner node with the format "O j c i1 i2" with i1 and i2 as childs.
fn lex_or(line: &str) -> IResult<&str, C2DToken> {
    map(
        preceded(char('O'), parse_alt_space1_number1),
        |out: &str| {
            let mut nums: Vec<usize> = split_numbers(out);
            let dec = nums.remove(0) as u32;
            nums.remove(0); // remove information about number of children
            Or {
                decision: dec,
                children: nums,
            }
        },
    )(line)
}

// Lexes a positive Literal node which is a leaf node with the format "L i1" with i1 as the variable number.
fn lex_positive_literal(line: &str) -> IResult<&str, C2DToken> {
    map(preceded(tag("L "), recognize(digit1)), |s: &str| Literal {
        feature: s.parse::<i32>().unwrap(),
    })(line)
}

// Lexes a negative Literal node which is a leaf node with the format "L i1" with i1 as the variable number.
fn lex_negative_literal(line: &str) -> IResult<&str, C2DToken> {
    map(
        preceded(tag("L "), recognize(pair(char('-'), digit1))),
        |s: &str| Literal {
            feature: s.parse::<i32>().unwrap(),
        },
    )(line)
}

// Lexes a True node which is a leaf node with the format "A 0".
fn lex_true(line: &str) -> IResult<&str, C2DToken> {
    value(True, tag("A 0"))(line)
}

// Lexes a False node which is a leaf node with the format "O 0 0".
fn lex_false(line: &str) -> IResult<&str, C2DToken> {
    value(False, tag("O 0 0"))(line)
}

// Returns a closure that lexes exactly one number which consists of multiple digits to form an usize
pub(super) fn split_numbers(out: &str) -> Vec<usize> {
    out.split_whitespace()
        .map(|num: &str| {
            num.parse::<usize>().unwrap_or_else(|_| {
<<<<<<< HEAD
                panic!("Was not able to parse usize for node. String was {out}")
=======
                panic!("Was not able to parse usize for node. String was {}", out)
>>>>>>> e9200066
            })
        })
        .collect::<Vec<usize>>()
}

// parses an alternating sequence of one space and multiple digits which form a number
pub(super) fn parse_alt_space1_number1(input: &str) -> IResult<&str, &str> {
    recognize(many1(pair(char(' '), digit1)))(input)
}

/// Disects a C2DToken back into its string representation
#[allow(non_snake_case)]
pub fn deconstruct_C2DToken(C2DToken: C2DToken) -> String {
    match C2DToken {
        Header {
            nodes,
            edges,
            variables,
<<<<<<< HEAD
        } => format!("nnf {nodes} {edges} {variables}\n"),
=======
        } => format!("nnf {} {} {}\n", nodes, edges, variables),
>>>>>>> e9200066
        And { children: c } => {
            let mut s = String::from("A ");
            s.push_str(&c.len().to_string());
            s.push(' ');

            for n in 0..c.len() {
                s.push_str(&c[n].to_string());

                if n != c.len() - 1 {
                    s.push(' ');
                } else {
                    s.push('\n');
                }
            }
            s
        }
        Or {
            decision,
            children: c,
        } => format!("O {} 2 {} {}\n", decision, c[0], c[1]),
<<<<<<< HEAD
        Literal { feature } => format!("L {feature}\n"),
=======
        Literal { feature } => format!("L {}\n", feature),
>>>>>>> e9200066
        False => String::from("O 0 0\n"),
        True => String::from("A 0\n"),
    }
}

#[cfg(test)]
mod test {
    use super::*;

    #[test]
    fn lex_lines() {
        let and_str = "A 3 11 12 13";
        let or_str = "O 10 2 40 44";
        let positive_literal_str = "L 3";
        let failed_and_str = "A THREE 11 TWELVE 13";

        assert_eq!(
            lex_line_c2d(and_str).unwrap().1,
            And {
                children: vec![11, 12, 13]
            }
        );

        assert_eq!(
            lex_line_c2d(or_str).unwrap().1,
            Or {
                decision: 10,
                children: vec![40, 44]
            }
        );

        assert_eq!(
            lex_line_c2d(positive_literal_str).unwrap().1,
            Literal { feature: 3 }
        );

        let result =
            std::panic::catch_unwind(|| lex_line_c2d(failed_and_str)).unwrap();
        assert!(result.is_err());
    }

    #[test]
    fn individual_lexer() {
        let header_str = "nnf 32 13 23";
        assert_eq!(
            lex_header(header_str).unwrap().1,
            Header {
                nodes: 32,
                edges: 13,
                variables: 23
            }
        );

        let and_str = "A 1 1";
        assert_eq!(lex_and(and_str).unwrap().1, And { children: vec![1] });

        let or_str = "O 10 2 20 24";
        assert_eq!(
            lex_or(or_str).unwrap().1,
            Or {
                decision: 10,
                children: vec![20, 24]
            }
        );

        let positive_literal_str = "L 13";
        assert_eq!(
            lex_positive_literal(positive_literal_str).unwrap().1,
            Literal { feature: 13 }
        );

        let negative_literal_str = "L -113";
        assert_eq!(
            lex_negative_literal(negative_literal_str).unwrap().1,
            Literal { feature: -113 }
        );

        let true_str = "A 0";
        assert_eq!(lex_true(true_str).unwrap().1, True);

        let false_str = "O 0 0";
        assert_eq!(lex_false(false_str).unwrap().1, False);
    }

    #[test]
    fn serialization() {
        let header: C2DToken = Header {
            nodes: 10,
            edges: 20,
            variables: 30,
        };
        let header_s: String = String::from("nnf 10 20 30\n");
        assert_eq!(deconstruct_C2DToken(header), header_s);

        let and: C2DToken = And {
            children: vec![1, 2, 3, 4, 5],
        };
        let and_s: String = String::from("A 5 1 2 3 4 5\n");
        assert_eq!(deconstruct_C2DToken(and), and_s);

        let or: C2DToken = Or {
            decision: 42,
            children: vec![1, 2],
        };
        let or_s: String = String::from("O 42 2 1 2\n");
        assert_eq!(deconstruct_C2DToken(or), or_s);

        let p_literal: C2DToken = Literal { feature: 4269 };
        let p_literal_s: String = String::from("L 4269\n");
        assert_eq!(deconstruct_C2DToken(p_literal), p_literal_s);

        let n_literal: C2DToken = Literal { feature: -4269 };
        let n_literal_s: String = String::from("L -4269\n");
        assert_eq!(deconstruct_C2DToken(n_literal), n_literal_s);

        let ttrue: C2DToken = True;
        let ttrue_s: String = String::from("A 0\n");
        assert_eq!(deconstruct_C2DToken(ttrue), ttrue_s);

        let tfalse: C2DToken = False;
        let tfalse_s: String = String::from("O 0 0\n");
        assert_eq!(deconstruct_C2DToken(tfalse), tfalse_s);
    }
}<|MERGE_RESOLUTION|>--- conflicted
+++ resolved
@@ -44,29 +44,6 @@
         nodes: usize,
         /// edges,
         edges: usize,
-<<<<<<< HEAD
-        /// and variables in the dDNNF file
-        variables: usize,
-    },
-    /// An inner node that contains atleast one child
-    And {
-        /// The indices of the children nodes
-        children: Vec<usize>,
-    },
-    /// An inner node that contains exactly two child nodes
-    Or {
-        /// The indices of the children nodes
-        children: Vec<usize>,
-        /// The variable indicates that the feature is included in one of the children
-        /// and excluded in the other one.
-        decision: u32,
-    },
-    /// A leaf node that countains a positive/negative number of a variable
-    Literal {
-        /// The number corresponding to the feature
-        feature: i32,
-    },
-=======
         variables: usize,
     },
     /// An inner node that contains atleast one child
@@ -75,7 +52,6 @@
     Or { children: Vec<usize>, decision: u32 },
     /// A leaf node that countains a positive/negative number of a variable
     Literal { feature: i32 },
->>>>>>> e9200066
     /// A special And node that has zero childs
     True,
     /// A special Or node that has zero childs
@@ -199,11 +175,7 @@
     out.split_whitespace()
         .map(|num: &str| {
             num.parse::<usize>().unwrap_or_else(|_| {
-<<<<<<< HEAD
                 panic!("Was not able to parse usize for node. String was {out}")
-=======
-                panic!("Was not able to parse usize for node. String was {}", out)
->>>>>>> e9200066
             })
         })
         .collect::<Vec<usize>>()
@@ -222,11 +194,7 @@
             nodes,
             edges,
             variables,
-<<<<<<< HEAD
         } => format!("nnf {nodes} {edges} {variables}\n"),
-=======
-        } => format!("nnf {} {} {}\n", nodes, edges, variables),
->>>>>>> e9200066
         And { children: c } => {
             let mut s = String::from("A ");
             s.push_str(&c.len().to_string());
@@ -247,11 +215,7 @@
             decision,
             children: c,
         } => format!("O {} 2 {} {}\n", decision, c[0], c[1]),
-<<<<<<< HEAD
         Literal { feature } => format!("L {feature}\n"),
-=======
-        Literal { feature } => format!("L {}\n", feature),
->>>>>>> e9200066
         False => String::from("O 0 0\n"),
         True => String::from("A 0\n"),
     }
@@ -288,8 +252,7 @@
             Literal { feature: 3 }
         );
 
-        let result =
-            std::panic::catch_unwind(|| lex_line_c2d(failed_and_str)).unwrap();
+        let result = std::panic::catch_unwind(|| lex_line_c2d(failed_and_str)).unwrap();
         assert!(result.is_err());
     }
 
