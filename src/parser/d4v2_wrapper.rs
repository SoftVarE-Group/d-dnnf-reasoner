<<<<<<< HEAD
use std::process::{self, Command};
=======
use std::{
    fs,
    process::{self, Command},
};
>>>>>>> e9200066

#[cfg(windows)]
const D4V2: &[u8] = include_bytes!("..\\bin\\d4v2.bin"); // relative from source file
#[cfg(unix)]
const D4V2: &[u8] = include_bytes!("../bin/d4v2.bin");
const EXECUTABLE_PATH: &str = ".d4v2"; // relative from the root of the project

/// Using the d4v2 CNF to dDNNF compiler from cril,
/// we take a CNF from path_in and write the dDNNF to path_out
pub(crate) fn compile_cnf(path_in: &str, path_out: &str) {
    // If the byte array is empty, we did not include d4v2. Consequently, we can't compile and have to exit.
    if D4V2.is_empty() {
        // Bold, Red, Foreground Color (see https://gist.github.com/fnky/458719343aabd01cfb17a3a4f7296797)
        eprintln!("\x1b[1;38;5;196m\nERROR: d4v2 is not part of that binary! \
            Hence, CNF files can not be handled by this binary file. \
            Compile again with 'EXCLUDE_D4V2=FALSE cargo build --release' to use d4v2.\nAborting...");
        process::exit(1);
    }

    // persist the binary data to a callable file
<<<<<<< HEAD
    if !std::path::Path::new(EXECUTABLE_PATH).exists() {
        std::fs::write(EXECUTABLE_PATH, D4V2).expect("failed to write file");
        set_permissions();
    }
=======
    std::fs::write(EXECUTABLE_PATH, D4V2).expect("failed to write file");
    set_permissions();
>>>>>>> e9200066

    // execute the command to compile a dDNNF from a CNF file
    Command::new(String::from("./") + EXECUTABLE_PATH)
        .args([
            "-i",
            path_in,
            "-m",
            "ddnnf-compiler",
            "--dump-ddnnf",
            path_out,
        ])
        .output()
        .unwrap();
<<<<<<< HEAD
=======

    // Remove it again, after the call. This operation is very cheap!
    fs::remove_file(EXECUTABLE_PATH).unwrap();
>>>>>>> e9200066
}

// When writing the stored bytes of the binary to a file,
// we have to adjust the permissions of that file to execute commands on that binary.
fn set_permissions() {
    // Set executable permissions on Unix systems
    #[cfg(unix)]
    {
        use std::os::unix::fs::PermissionsExt;
        let mut perms = std::fs::metadata(EXECUTABLE_PATH)
            .expect("failed to get metadata")
            .permissions();
        perms.set_mode(0o755);
        std::fs::set_permissions(EXECUTABLE_PATH, perms).expect("failed to set permissions");
    }

    // Set executable permissions on Windows systems
    #[cfg(windows)]
    {
        use std::fs::OpenOptions;
        use std::os::windows::fs::OpenOptionsExt;
        use winapi::um::winnt::FILE_ATTRIBUTE_NORMAL;

        let mut options = OpenOptions::new();
        options
            .write(true)
            .create(true)
            .truncate(true)
            .custom_flags(FILE_ATTRIBUTE_NORMAL);
        let file = options.open(EXECUTABLE_PATH).expect("failed to open file");
        let mut permissions = file
            .metadata()
            .expect("failed to get metadata")
            .permissions();
        permissions.set_readonly(false);
        file.set_permissions(permissions)
            .expect("failed to set permissions");
    }
}<|MERGE_RESOLUTION|>--- conflicted
+++ resolved
@@ -1,11 +1,7 @@
-<<<<<<< HEAD
-use std::process::{self, Command};
-=======
 use std::{
     fs,
     process::{self, Command},
 };
->>>>>>> e9200066
 
 #[cfg(windows)]
 const D4V2: &[u8] = include_bytes!("..\\bin\\d4v2.bin"); // relative from source file
@@ -26,15 +22,8 @@
     }
 
     // persist the binary data to a callable file
-<<<<<<< HEAD
-    if !std::path::Path::new(EXECUTABLE_PATH).exists() {
-        std::fs::write(EXECUTABLE_PATH, D4V2).expect("failed to write file");
-        set_permissions();
-    }
-=======
     std::fs::write(EXECUTABLE_PATH, D4V2).expect("failed to write file");
     set_permissions();
->>>>>>> e9200066
 
     // execute the command to compile a dDNNF from a CNF file
     Command::new(String::from("./") + EXECUTABLE_PATH)
@@ -48,12 +37,9 @@
         ])
         .output()
         .unwrap();
-<<<<<<< HEAD
-=======
 
     // Remove it again, after the call. This operation is very cheap!
     fs::remove_file(EXECUTABLE_PATH).unwrap();
->>>>>>> e9200066
 }
 
 // When writing the stored bytes of the binary to a file,
