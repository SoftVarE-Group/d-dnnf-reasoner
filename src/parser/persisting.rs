<<<<<<< HEAD
//! Functions to persist dDNNFs. Either in c2d format or as mermaid markdown graph.
=======
use std::{
    cmp::max,
    fs::File,
    io::{LineWriter, Write},
};
>>>>>>> e9200066

use std::{
    fs::File,
    io::{LineWriter, Write},
};

use petgraph::stable_graph::NodeIndex;
use rug::Assign;

use crate::{Ddnnf, Node, NodeType};

/// Takes a d-DNNF and writes the string representation into a file with the provided name
pub fn write_ddnnf(ddnnf: &Ddnnf, path_out: &str) -> std::io::Result<()> {
    let file = File::create(path_out)?;
    let mut lw = LineWriter::with_capacity(1000, file);

    lw.write_all(
        format!(
            "nnf {} {} {}\n",
            ddnnf.nodes.len(),
            0,
            ddnnf.number_of_variables
        )
        .as_bytes(),
    )?;
    for node in &ddnnf.nodes {
        lw.write_all(deconstruct_node(node).as_bytes())?;
    }

    Ok(())
}

/// Takes a node of the ddnnf which is in the our representation of a flatted DAG
/// and transforms it into the corresponding String.
/// We use an adjusted version of the c2d format: Or nodes can have multiple children, there are no decision nodes
fn deconstruct_node(node: &Node) -> String {
    let mut str = match &node.ntype {
        NodeType::And { children } => {
            deconstruct_children(String::from("A "), children)
        }
        NodeType::Or { children } => {
            deconstruct_children(String::from("O 0 "), children)
        }
        NodeType::Literal { literal } => format!("L {literal}"),
        NodeType::True => String::from("A 0"),
        NodeType::False => String::from("O 0 0"),
    };
    str.push('\n');
    str
}

#[inline]
fn deconstruct_children(mut str: String, children: &Vec<usize>) -> String {
    str.push_str(&children.len().to_string());
    str.push(' ');

    for n in 0..children.len() {
        str.push_str(&children[n].to_string());

        if n != children.len() - 1 {
            str.push(' ');
        }
    }
    str
}

/// Takes a Ddnnf, transforms it into a corresponding markdown mermaid representation,
/// and saves it into the provided file name.
///
/// We als add a legend that describes the mermaidified nodes
pub fn write_as_mermaid_md(
<<<<<<< HEAD
    ddnnf: &Ddnnf,
    features: &[i32],
    path_out: &str,
    alternative_start: Option<(NodeIndex, i32)>,
) -> std::io::Result<()> {
    let mut ddnnf = ddnnf.clone(); // work on clone because we might manipulate it
=======
    ddnnf: &mut Ddnnf,
    features: &[i32],
    path_out: &str,
) -> std::io::Result<()> {
>>>>>>> e9200066
    for node in ddnnf.nodes.iter_mut() {
        node.temp.assign(&node.count);
    }

<<<<<<< HEAD
    ddnnf.operate_on_partial_config_marker(
        features,
        Ddnnf::calc_count_marked_node,
    );
=======
    ddnnf.operate_on_partial_config_marker(features, Ddnnf::calc_count_marked_node);
>>>>>>> e9200066

    let file = File::create(path_out)?;
    let mut lw = LineWriter::with_capacity(1000, file);

<<<<<<< HEAD
    let config = format!("```mermaid\n\t\
=======
    let config = format!(
        "```mermaid\n\t\
>>>>>>> e9200066
    graph TD
        subgraph pad1 [ ]
            subgraph pad2 [ ]
                subgraph legend[Legend]
                    nodes(\"<font color=white> Node Type <font color=cyan> \
                    Node Number <font color=greeny> Count <font color=red> Temp Count \
                    <font color=orange> Query {features:?}\")
                    style legend fill:none, stroke:none
                end
                style pad2 fill:none, stroke:none
            end
            style pad1 fill:none, stroke:none
        end
<<<<<<< HEAD
        classDef marked stroke:#d90000, stroke-width:4px\n\n");
=======
        classDef marked stroke:#d90000, stroke-width:4px\n\n",
        features
    );
>>>>>>> e9200066
    lw.write_all(config.as_bytes()).unwrap();
    let marking = ddnnf.get_marked_nodes_clone(features);
    match alternative_start {
        Some((start, depth)) => {
            ddnnf.inter_graph =
                ddnnf.inter_graph.get_partial_graph_til_depth(start, depth);
            ddnnf.rebuild();
        }
        None => (),
    };
    lw.write_all(mermaidify_nodes(&mut ddnnf, &marking).as_bytes())?;
    lw.write_all(b"```").unwrap();

    Ok(())
}

/// Adds the nodes its children to the mermaid graph
fn mermaidify_nodes(ddnnf: &Ddnnf, marking: &[usize]) -> String {
    let mut result = String::new();

    for (position, node) in ddnnf.nodes.iter().enumerate().rev() {
        result = format!(
            "{}{}",
            result,
            match &node.ntype {
                NodeType::And { children } | NodeType::Or { children } => {
                    let mut mm_node = format!(
<<<<<<< HEAD
                        "\t\t{}{}",
=======
                        "\t\t{}{} --> ",
>>>>>>> e9200066
                        mermaidify_type(ddnnf, position),
                        marking_insert(marking, position)
                    );

                    let mut children_series = children.clone();
<<<<<<< HEAD
                    children_series.sort_unstable(); // sort by index -> we force printing the dfs

                    if !children_series.is_empty() {
                        mm_node.push_str(" --> ");
=======
                    children_series.sort_by_key(|c1| compute_depth(ddnnf, *c1));

                    if !children_series.is_empty() {
>>>>>>> e9200066
                        for (i, &child) in children_series.iter().enumerate() {
                            if ddnnf.nodes[child].ntype == NodeType::True {
                                continue;
                            }
                            mm_node.push_str(&child.to_string());
                            if i != children_series.len() - 1 {
                                mm_node.push_str(" & ");
                            } else {
                                mm_node.push_str(";\n");
                            }
                        }
                    } else {
                        mm_node.push_str(";\n");
                    }
                    mm_node
                }
                NodeType::Literal { literal: _ } | NodeType::False => {
                    format!(
                        "\t\t{}{};\n",
                        mermaidify_type(ddnnf, position),
                        marking_insert(marking, position)
                    )
                }
                _ => String::new(),
            }
        );
    }

    result
}

/// Each node in the mermaid graph contains information about
///     1) NodeType,
///     2) Position in the flattened graph,
///     3) Count (of the model)
///     4) Current Temp Count
fn mermaidify_type(ddnnf: &Ddnnf, position: usize) -> String {
    let node = &ddnnf.nodes[position];
    let mut mm_node = format!(
        "{}{}",
        position,
        match node.ntype {
            NodeType::And { children: _ } => String::from("(\"∧"),
            NodeType::Or { children: _ } => String::from("(\"∨"),
            NodeType::Literal { literal } => {
                if literal.is_negative() {
                    format!("(\"¬L{}", literal.abs())
                } else {
<<<<<<< HEAD
                    format!("(\"L{literal}")
=======
                    format!("(\"L{}", literal)
>>>>>>> e9200066
                }
            }
            NodeType::True => String::from("(\"T"),
            NodeType::False => String::from("(\"F"),
        }
    );

    let meta_info = format!(
        " <font color=cyan>{} <font color=greeny>{} <font color=red>{}\")",
        position, node.count, node.temp
    );
    mm_node.push_str(&meta_info);
    mm_node
}

<<<<<<< HEAD
=======
/// Computes the depth of any node in the current graph.
/// Here, the depth is the length of the deepest path starting from position
fn compute_depth(ddnnf: &Ddnnf, position: usize) -> usize {
    match &ddnnf.nodes[position].ntype {
        NodeType::And { children } | NodeType::Or { children } => children
            .iter()
            .fold(0, |acc, &x| max(acc + 1, compute_depth(ddnnf, x) + 1)),
        NodeType::True => 0,
        _ => 1,
    }
}

>>>>>>> e9200066
fn marking_insert(marking: &[usize], position: usize) -> &str {
    if marking.binary_search(&position).is_ok() {
        ":::marked"
    } else {
        ""
    }
<<<<<<< HEAD
}

#[cfg(test)]
mod test {
    use serial_test::serial;

    use super::*;
    use crate::parser::build_ddnnf;

    #[test]
    #[serial]
    fn partial_mermaid() {
        let mut ddnnf = build_ddnnf("tests/data/VP9.cnf", Some(42));
        let root = ddnnf.inter_graph.root;
        write_as_mermaid_md(&mut ddnnf, &[], "whole.md", None).unwrap();
        write_as_mermaid_md(
            &mut ddnnf,
            &[],
            "partial_root.md",
            Some((root, 5)),
        )
        .unwrap();
    }
=======
>>>>>>> e9200066
}<|MERGE_RESOLUTION|>--- conflicted
+++ resolved
@@ -1,12 +1,4 @@
-<<<<<<< HEAD
 //! Functions to persist dDNNFs. Either in c2d format or as mermaid markdown graph.
-=======
-use std::{
-    cmp::max,
-    fs::File,
-    io::{LineWriter, Write},
-};
->>>>>>> e9200066
 
 use std::{
     fs::File,
@@ -44,12 +36,8 @@
 /// We use an adjusted version of the c2d format: Or nodes can have multiple children, there are no decision nodes
 fn deconstruct_node(node: &Node) -> String {
     let mut str = match &node.ntype {
-        NodeType::And { children } => {
-            deconstruct_children(String::from("A "), children)
-        }
-        NodeType::Or { children } => {
-            deconstruct_children(String::from("O 0 "), children)
-        }
+        NodeType::And { children } => deconstruct_children(String::from("A "), children),
+        NodeType::Or { children } => deconstruct_children(String::from("O 0 "), children),
         NodeType::Literal { literal } => format!("L {literal}"),
         NodeType::True => String::from("A 0"),
         NodeType::False => String::from("O 0 0"),
@@ -78,41 +66,23 @@
 ///
 /// We als add a legend that describes the mermaidified nodes
 pub fn write_as_mermaid_md(
-<<<<<<< HEAD
     ddnnf: &Ddnnf,
     features: &[i32],
     path_out: &str,
     alternative_start: Option<(NodeIndex, i32)>,
 ) -> std::io::Result<()> {
     let mut ddnnf = ddnnf.clone(); // work on clone because we might manipulate it
-=======
-    ddnnf: &mut Ddnnf,
-    features: &[i32],
-    path_out: &str,
-) -> std::io::Result<()> {
->>>>>>> e9200066
     for node in ddnnf.nodes.iter_mut() {
         node.temp.assign(&node.count);
     }
 
-<<<<<<< HEAD
-    ddnnf.operate_on_partial_config_marker(
-        features,
-        Ddnnf::calc_count_marked_node,
-    );
-=======
     ddnnf.operate_on_partial_config_marker(features, Ddnnf::calc_count_marked_node);
->>>>>>> e9200066
 
     let file = File::create(path_out)?;
     let mut lw = LineWriter::with_capacity(1000, file);
 
-<<<<<<< HEAD
-    let config = format!("```mermaid\n\t\
-=======
     let config = format!(
         "```mermaid\n\t\
->>>>>>> e9200066
     graph TD
         subgraph pad1 [ ]
             subgraph pad2 [ ]
@@ -126,24 +96,15 @@
             end
             style pad1 fill:none, stroke:none
         end
-<<<<<<< HEAD
-        classDef marked stroke:#d90000, stroke-width:4px\n\n");
-=======
-        classDef marked stroke:#d90000, stroke-width:4px\n\n",
-        features
+        classDef marked stroke:#d90000, stroke-width:4px\n\n"
     );
->>>>>>> e9200066
     lw.write_all(config.as_bytes()).unwrap();
     let marking = ddnnf.get_marked_nodes_clone(features);
-    match alternative_start {
-        Some((start, depth)) => {
-            ddnnf.inter_graph =
-                ddnnf.inter_graph.get_partial_graph_til_depth(start, depth);
-            ddnnf.rebuild();
-        }
-        None => (),
+    if let Some((start, depth)) = alternative_start {
+        ddnnf.inter_graph = ddnnf.inter_graph.get_partial_graph_til_depth(start, depth);
+        ddnnf.rebuild();
     };
-    lw.write_all(mermaidify_nodes(&mut ddnnf, &marking).as_bytes())?;
+    lw.write_all(mermaidify_nodes(&ddnnf, &marking).as_bytes())?;
     lw.write_all(b"```").unwrap();
 
     Ok(())
@@ -160,26 +121,16 @@
             match &node.ntype {
                 NodeType::And { children } | NodeType::Or { children } => {
                     let mut mm_node = format!(
-<<<<<<< HEAD
                         "\t\t{}{}",
-=======
-                        "\t\t{}{} --> ",
->>>>>>> e9200066
                         mermaidify_type(ddnnf, position),
                         marking_insert(marking, position)
                     );
 
                     let mut children_series = children.clone();
-<<<<<<< HEAD
                     children_series.sort_unstable(); // sort by index -> we force printing the dfs
 
                     if !children_series.is_empty() {
                         mm_node.push_str(" --> ");
-=======
-                    children_series.sort_by_key(|c1| compute_depth(ddnnf, *c1));
-
-                    if !children_series.is_empty() {
->>>>>>> e9200066
                         for (i, &child) in children_series.iter().enumerate() {
                             if ddnnf.nodes[child].ntype == NodeType::True {
                                 continue;
@@ -228,11 +179,7 @@
                 if literal.is_negative() {
                     format!("(\"¬L{}", literal.abs())
                 } else {
-<<<<<<< HEAD
                     format!("(\"L{literal}")
-=======
-                    format!("(\"L{}", literal)
->>>>>>> e9200066
                 }
             }
             NodeType::True => String::from("(\"T"),
@@ -248,28 +195,12 @@
     mm_node
 }
 
-<<<<<<< HEAD
-=======
-/// Computes the depth of any node in the current graph.
-/// Here, the depth is the length of the deepest path starting from position
-fn compute_depth(ddnnf: &Ddnnf, position: usize) -> usize {
-    match &ddnnf.nodes[position].ntype {
-        NodeType::And { children } | NodeType::Or { children } => children
-            .iter()
-            .fold(0, |acc, &x| max(acc + 1, compute_depth(ddnnf, x) + 1)),
-        NodeType::True => 0,
-        _ => 1,
-    }
-}
-
->>>>>>> e9200066
 fn marking_insert(marking: &[usize], position: usize) -> &str {
     if marking.binary_search(&position).is_ok() {
         ":::marked"
     } else {
         ""
     }
-<<<<<<< HEAD
 }
 
 #[cfg(test)]
@@ -285,14 +216,6 @@
         let mut ddnnf = build_ddnnf("tests/data/VP9.cnf", Some(42));
         let root = ddnnf.inter_graph.root;
         write_as_mermaid_md(&mut ddnnf, &[], "whole.md", None).unwrap();
-        write_as_mermaid_md(
-            &mut ddnnf,
-            &[],
-            "partial_root.md",
-            Some((root, 5)),
-        )
-        .unwrap();
-    }
-=======
->>>>>>> e9200066
+        write_as_mermaid_md(&mut ddnnf, &[], "partial_root.md", Some((root, 5))).unwrap();
+    }
 }