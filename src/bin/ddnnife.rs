#[global_allocator]
static GLOBAL: mimalloc::MiMalloc = mimalloc::MiMalloc;

use clap::{Parser, ArgGroup, Subcommand};

use colored::Colorize;
use ddnnf_lib::ddnnf::anomalies::t_wise_sampling::save_sample_to_file;
use ddnnf_lib::parser::build_ddnnf;
use ddnnf_lib::parser::from_cnf::{get_all_clauses_cnf, remove_clause_cnf, add_clause_cnf};
use ddnnf_lib::parser::util::{format_vec, open_file_savely, parse_queries_file};
use itertools::Itertools;
use rand_distr::num_traits::Signed;

use std::fs::File;
use std::io::{self, Write, BufRead, BufWriter, BufReader};
use std::path::{Path};
use std::time::Instant;

use ddnnf_lib::ddnnf::Ddnnf;
use ddnnf_lib::parser::{self as dparser, persisting::{write_as_mermaid_md, write_ddnnf}};

#[derive(Parser)]
#[command(author, version, about, arg_required_else_help(true),
help_template("\
{before-help}{name} {version}
{author-with-newline}{about-with-newline}
{usage-heading} {usage}

{all-args}{after-help}
"), allow_negative_numbers = true, long_about = None)]

#[clap(group(
    ArgGroup::new("loading")
        .required(true)
        .args(&["file_path", "pipe_ddnnf_stdin"]),
))]

struct Cli {
    /// The path to either a dDNNF file in c2d or d4 format or a CNF file. The ddnnf has to be either fulfill the requirements
    /// of the c2d format and be smooth or produced by the newest d4 compiler version to work properly!
    #[arg(verbatim_doc_comment)]
    file_path: Option<String>,

    /// Allows to load the ddnnf via stdin.
    /// Either 'total_features' has to be set or the file must start with a header of the form 'nnf n v e',
    /// where v is the number of nodes, e is the number of edges,
    /// and n is the number of variables over which the d-dnnf is defined.
    /// Like the c2d and the d4 format specifies, each line must be defided by a new line.
    /// Two following new lines end the reading from stdin.
    #[arg(short, long, verbatim_doc_comment)]    
    pipe_ddnnf_stdin: bool,

    /// Choose one of the available 
    #[clap(subcommand)]
    operation: Option<Operation>,

    /// The number of total features.
    /// This is strictly necessary if the ddnnf has the d4 format respectivily does not contain a header.
    #[arg(short, long, verbatim_doc_comment)]
    total_features: Option<u32>,

    /// Save the smooth ddnnf in the c2d format. Default output file is '{FILE_NAME}-saved.nnf'.
    /// Alternatively, you can choose a name. The .nnf ending is added automatically.
    #[arg(long, verbatim_doc_comment)]
    save_ddnnf: Option<String>,

    /// Provides information about the type of nodes, their connection, and the different paths.
    #[arg(long, verbatim_doc_comment)]
    heuristics: bool,
}

#[derive(Debug, Clone, Subcommand)]
enum Operation {
    /// Computes the cardinality of features for an assignment.
    #[clap(short_flag = 's')]
    Count {
        /// The numbers of the features that should be included or excluded
        /// (positive number to include, negative to exclude). Can be one or multiple features.
        /// A feature f has to be ∈ ℤ and the only allowed seperator is a whitespace.
        /// The default is no assumption. The Output gets displayed on the terminal.
        #[arg(num_args = 0.., allow_negative_numbers = true, verbatim_doc_comment)]
        features: Option<Vec<i32>>,
    },
    /// Computes the cardinality of a single feature for all features.
    #[clap(short_flag = 'c')]
    CountFeatures {
        /// Computes the cardinality of features for the feature model,
        /// i.e. the cardinality iff we select one feature for all features.
        /// Default output file is '{FILE_NAME}-features.csv'.
        #[arg(verbatim_doc_comment)]
        custom_output_file: Option<String>,
        /// Specify how many threads should be used.
        /// Possible values are between 1 and 32.
        #[arg(short, long, value_parser = clap::value_parser!(u16).range(1..=32), default_value_t = 4, verbatim_doc_comment)]
        jobs: u16,
    },
    /// Computes the cardinality of multiple (partial) configurations.
    #[clap(short_flag = 'q')]
    CountQueries {
        /// Path to a file that may contain multiple queries.
        /// Queries are split by new rows and consist of feature numbers ∈ ℤ that can be negated.
        /// Feature numbers are separated by a space.
        #[arg(verbatim_doc_comment)]
        queries_input_file: String,
        /// Default output file is '{FILE_NAME}-queries.csv'.
        #[arg(verbatim_doc_comment)]
        custom_output_file: Option<String>,
        /// Specify how many threads should be used.
        /// Possible values are between 1 and 32.
        #[arg(short, long, value_parser = clap::value_parser!(u16).range(1..=32), default_value_t = 4, verbatim_doc_comment)]
        jobs: u16,
    },
    /// Computes multiple SAT queries.
    Sat {
        /// Path to a file that may contain multiple queries.
        /// Queries are split by new rows and consist of feature numbers ∈ ℤ that can be negated.
        /// Feature numbers are separated by a space.
        #[arg(verbatim_doc_comment)]
        queries_input_file: String,
        /// Default output file is '{FILE_NAME}-sat.csv'.
        #[arg(verbatim_doc_comment)]
        custom_output_file: Option<String>,
        /// Specify how many threads should be used.
        /// Possible values are between 1 and 32.
        #[arg(short, long, value_parser = clap::value_parser!(u16).range(1..=32), default_value_t = 4, verbatim_doc_comment)]
        jobs: u16,
    },

    /// Starts ddnnife in stream mode.
    Stream {
        /// Specify how many threads should be used.
        /// Possible values are between 1 and 32.
        #[arg(short, long, value_parser = clap::value_parser!(u16).range(1..=32), default_value_t = 1, verbatim_doc_comment)]
        jobs: u16,
    },
    /// Evaluates multiple queries of the stream format from a file.
    StreamQueries{
        /// Path to a file that may contain multiple queries.
        /// Queries are split by new rows and consist of feature numbers ∈ ℤ that can be negated.
        /// Feature numbers are separated by a space.
        #[arg(verbatim_doc_comment)]
        queries_input_file: String,
        /// Default output file is '{FILE_NAME}-stream.csv'.
        #[arg(verbatim_doc_comment)]
        custom_output_file: Option<String>,
    },
    /// Computes t-wise samples
    TWise {
        /// The default ouput file is '{FILE_NAME}-t-wise.csv'.
        #[arg(verbatim_doc_comment)]
        custom_output_file: Option<String>,
        /// The 't' in t-wise sampling refers to the degree of interaction
        /// or combination of input parameters to be considered in each test case.
        /// For example, 2-wise sampling (also known as pairwise testing) considers
        /// all possible combinations of two input parameters.
        /// The higher the value of 't', the more comprehensive the testing will be,
        /// but also the larger the number of test cases required.
        #[clap(short, verbatim_doc_comment, default_value_t = 2)]
        t: usize,
    },
    /// Computes core, dead, false-optional features, and atomic sets.
    Anomalies {
        /// The default ouput file is '{FILE_NAME}-anomalies.csv'.
        #[arg(verbatim_doc_comment)]
        custom_output_file: Option<String>,
    },
    /// Computes all atomic sets for the feature model (under assumptions and for candidates).
    AtomicSets {
        /// The default ouput file is '{FILE_NAME}-atomic.csv'.
        #[arg(verbatim_doc_comment)]
        custom_output_file: Option<String>,
        /// The numbers of the features that should be included or excluded
        /// (positive number to include, negative to exclude).
        /// Can be one or multiple. A feature f has to be ∈ ℤ
        /// and the only allowed seperator is a whitespace.
        /// The default is no assumption.
        #[arg(short, long, allow_negative_numbers = true, num_args = 0.., verbatim_doc_comment)]
        assumptions: Vec<i32>,
        /// Restrictes the potential sets to the result features mentioned.
        /// The default are all features of the model.
        #[clap(short, long, allow_negative_numbers = false, num_args = 0.., verbatim_doc_comment)]
        candidates: Option<Vec<u32>>,
    },
    /// Generates uniform random sample
    Urs {
        /// The default ouput file is '{FILE_NAME}-urs.csv'.
        #[arg(verbatim_doc_comment)]
        custom_output_file: Option<String>,
        /// The numbers of the features that should be included or excluded
        /// (positive number to include, negative to exclude).
        /// Can be one or multiple. A feature f has to be ∈ ℤ
        /// and the only allowed seperator is a whitespace.
        /// The default is no assumption.
        #[clap(short, long, allow_negative_numbers = true, num_args = 0.., verbatim_doc_comment)]
        assumptions: Vec<i32>,
        /// Reusing the same seed yields the same urs.
        #[clap(short, long, default_value_t = 42)]
        seed: u64,
        /// The amount of samples ddnnife should generate.
        #[clap(short, long, default_value_t = 1000)]
        number: usize
    },
    /// Computes the core and dead features.
    #[clap(verbatim_doc_comment)]
    Core {
        /// An leading '-' indicates that the feature is dead.
        /// Contrast to that, if the '-' is missing the feature is core.
        /// The default ouput file is '{FILE_NAME}-core.csv'.
        #[arg(verbatim_doc_comment)]
        custom_output_file: Option<String>,
    },
    /// Transforms the smooth d-DNNF into the mermaid.md format.
    #[clap(verbatim_doc_comment)]
    Mermaid {
        /// Default output file is '{FILE_NAME}-mermaid.md'.
        /// Alternatively, you can choose a name. The .md ending is added automatically.
        #[arg(verbatim_doc_comment)]
        custom_output_file: Option<String>,
        /// The numbers of the features that should be included or excluded
        /// (positive number to include, negative to exclude).
        /// The nodes will be annotaded with their count regarding this query
        /// while using the marking algorithm.
        /// Can be one or multiple. A feature f has to be ∈ ℤ
        /// and the only allowed seperator is a whitespace.
        /// The default is no assumption.
        #[clap(short, long, allow_negative_numbers = true, num_args = 0.., verbatim_doc_comment)]
        assumptions: Vec<i32>
    },
    /// Benchmarking/Debugging
    Bench,
}

fn main() {
    let cli = Cli::parse();

    // create the ddnnf based of the input file that is required
    let time = Instant::now();
    let mut ddnnf: Ddnnf;

    if cli.pipe_ddnnf_stdin {
        // read model line by line from stdin
        let mut input = Vec::new();
        for line in io::stdin().lock().lines() {
            let read_line = line.unwrap();
            if read_line.is_empty() { break; }
            input.push(read_line);
        }
        ddnnf = dparser::distribute_building(input, cli.total_features);
    } else {
        let ddnnf_path = &cli.file_path.clone().unwrap();
        ddnnf = dparser::build_ddnnf(ddnnf_path, cli.total_features)
    }

    // file path without last extension
    let input_file_path = String::from(
        Path::new(&cli.file_path.clone().unwrap_or(String::from("ddnnf.nnf")))
        .with_extension("").file_name().unwrap().to_str().unwrap());

    // Uses the supplied file path if there is any.
    // If there is no prefix, we switch to the default fallback.
    let construct_ouput_path = 
        |maybe_prefix: &Option<String>, operation: &str, file_type: &str| {
        format!("{}-{}.{}", maybe_prefix.clone().unwrap_or(input_file_path.clone()), operation, file_type)
    };


    // print additional output, iff we are not in the stream mode
<<<<<<< HEAD
    match &cli.operation {
        Some(Operation::Stream) => (),
=======
    match &cli.operation.clone() {
        Some(Operation::Stream { .. }) => (),
>>>>>>> 0bee420a
        _ => {
            let elapsed_time = time.elapsed().as_secs_f32();
            println!(
                "Ddnnf overall count: {:#?}\nElapsed time for parsing, and overall count in seconds: {:.3}s. \
                (This includes compiling to dDNNF if needed)",
                ddnnf.rc(),
                elapsed_time
            );
        }
    }

    if cli.operation.is_some() {
        let operation = match cli.operation {
            Some(op) => op,
            None => todo!(),
        };

        // change the number of threads used for cardinality of features and partial configurations
        match operation {
            CountFeatures { jobs, .. } |
            CountQueries { jobs, .. } |
<<<<<<< HEAD
            Sat { jobs, .. } => {
=======
            Stream { jobs } |
            SAT { jobs, .. } => {
>>>>>>> 0bee420a
                ddnnf.max_worker = jobs;
            },
            _ => ()
        }

        // compute the output file path to which the results (if any) will be written
        let output_file_path: String = match &operation {
            CountFeatures { custom_output_file, .. } 
                => construct_ouput_path(custom_output_file, "features", "csv"),
            CountQueries { custom_output_file, .. }
                => construct_ouput_path(custom_output_file, "queries", "csv"),
            Sat { custom_output_file, .. }
                => construct_ouput_path(custom_output_file, "sat", "csv"),
            StreamQueries { custom_output_file, .. }
                => construct_ouput_path(custom_output_file, "stream", "csv"),
            TWise { custom_output_file, t }
                => construct_ouput_path(custom_output_file, format!("{t}-wise").as_str(), "csv"),
            Anomalies { custom_output_file }
                => construct_ouput_path(custom_output_file, "anomalies", "txt"),
            AtomicSets { custom_output_file, .. }
                => construct_ouput_path(custom_output_file, "atomic", "csv"),
            Urs { custom_output_file, .. }
                => construct_ouput_path(custom_output_file, "urs", "csv"),
            Core { custom_output_file }
                => construct_ouput_path(custom_output_file, "core", "csv"),
            Mermaid { custom_output_file, .. }
                => construct_ouput_path(custom_output_file, "mermaid", "md"),
            _ => String::new()
        };

        use Operation::*;
        match &operation {
            AtomicSets { custom_output_file: _, assumptions, candidates } => {
                let mut wtr = BufWriter::new(File::create(&output_file_path).expect("Unable to create file"));
                for set in ddnnf.get_atomic_sets(candidates.clone(), assumptions) {
                    wtr.write_all(format_vec(set.iter()).as_bytes()).unwrap();
                    wtr.write_all("\n".as_bytes()).unwrap();
                }
                wtr.flush().unwrap();
                println!("\nComputed the atomic sets and saved the results in {output_file_path}.");
            },
            Urs { assumptions, seed, number, custom_output_file: _ } => {
                let mut wtr = BufWriter::new(File::create(&output_file_path).expect("Unable to create file"));
                for sample in ddnnf.uniform_random_sampling(assumptions, *number, *seed).unwrap() {
                    wtr.write_all(format_vec(sample.iter()).as_bytes()).unwrap();
                    wtr.write_all("\n".as_bytes()).unwrap();
                }
                wtr.flush().unwrap();
                println!("\nComputed {number} uniform random samples and saved the results in {output_file_path}.");
            },
            TWise { t, custom_output_file: _ } => {
                let sample_result = ddnnf.sample_t_wise(*t);
                save_sample_to_file(&sample_result,  &output_file_path).unwrap();
                println!("\nComputed {t}-wise samples and saved the results in {output_file_path}.");
            },
            // computes the cardinality for the partial configuration that can be mentioned with parameters
            Count { features } => {
                let features = features.clone().unwrap_or(vec![]);
                println!("\nDdnnf count for query {:?} is: {:?}", &features, ddnnf.execute_query(&features));
                let marked_nodes = ddnnf.get_marked_nodes_clone(&features);
                println!("While computing the cardinality of the partial configuration {} out of the {} nodes were marked. \
                    That are {:.2}%", marked_nodes.len(), ddnnf.nodes.len(), marked_nodes.len() as f64 / ddnnf.nodes.len() as f64 * 100.0);
            },
            // computes the cardinality of features and saves the results in a .csv file
            // the cardinalities are always sorted from lowest to highest (also for multiple threads)
            CountFeatures { .. } => {
                let time = Instant::now();
                ddnnf
                    .card_of_each_feature(&output_file_path)
                    .unwrap_or_default();
                let elapsed_time = time.elapsed().as_secs_f64();
        
                println!(
                    "\nComputed the Cardinality of all features in {} and the results are saved in {}\n\
                    It took {} seconds. That is an average of {} seconds per feature",
                    input_file_path,
                    output_file_path,
                    elapsed_time,
                    elapsed_time / ddnnf.number_of_variables as f64
                );
            },
            CountQueries { queries_input_file, .. } => {
                compute_queries(&mut ddnnf,
                    queries_input_file,
                    &output_file_path,
                    Ddnnf::execute_query
                );
            },
            Sat { queries_input_file, .. } => {
                compute_queries(&mut ddnnf,
                    queries_input_file,
                    &output_file_path,
                    Ddnnf::sat
                );
            },
            StreamQueries { queries_input_file, ..} => {
                let mut wtr = BufWriter::new(File::create(&output_file_path).expect("Unable to create file"));
                
                let file = open_file_savely(queries_input_file);
                let queries = BufReader::new(file)
                    .lines()
                    .map(|line| line.expect("Unable to read line"));
                
                for query in queries {
                    wtr.write_all(ddnnf.handle_stream_msg(&query).as_bytes()).unwrap();
                    wtr.write_all("\n".as_bytes()).unwrap();
                }

                wtr.flush().unwrap();
                println!("\nComputed stream queries and saved the results in {output_file_path}.");
            },
            // switch in the stream mode
<<<<<<< HEAD
            Stream => {
                let stdin_channel = spawn_stdin_channel();
        
                loop {
                    match stdin_channel.recv() {
                        Ok(buffer) => {
                            let response = ddnnf.handle_stream_msg(&buffer);
                            if response.as_str() == "exit" { println!("End by 'exit' command"); break; }
                            println!("{response}");
                        },
                        Err(_) => {
                            println!("End by closing input channel");
                            break;
                        },
                    }
                }
=======
            Stream { .. } => {
                ddnnf.init_stream();
>>>>>>> 0bee420a
            },
            // writes the anomalies of the d-DNNF to file
            // anomalies are: core, dead, false-optional features and atomic sets
            Anomalies { custom_output_file: _ } => {
                ddnnf.write_anomalies(&output_file_path).unwrap();
                println!("\nThe anomalies of the d-DNNF (i.e. core, dead, false-optional features, and atomic sets) are written into {output_file_path}.");
            },
            Core { custom_output_file: _ } => {
                let mut core = ddnnf.core.clone().into_iter().collect_vec();
                core.sort_unstable_by_key(|k| k.abs());
        
                let mut wtr = BufWriter::new(File::create(&output_file_path).expect("Unable to create file"));
                wtr.write_all(format_vec(core.iter()).as_bytes()).unwrap();
                wtr.write_all("\n".as_bytes()).unwrap();
                wtr.flush().unwrap();
                println!("\nComputed the core / dead features and saved the results in {output_file_path}.");
            },
            Mermaid { custom_output_file: _, assumptions } => {
                write_as_mermaid_md(&mut ddnnf, assumptions, &output_file_path).unwrap();
                println!("The smooth d-DNNF was transformed into mermaid markdown format and was written in {output_file_path}.");
            },
            Bench => {
                let mut total_naive = 0.0; let mut diff_naive;
                let mut total_recompile = 0.0; let mut diff_recompile;
                let cnf_s = cli.file_path.unwrap();
                let cnf = cnf_s.as_str();
                let mut start;

                let clauses = get_all_clauses_cnf(cnf);
                for clause in clauses.into_iter() {
                    println!("Clause: {clause:?}");
                    remove_clause_cnf(cnf, &clause, None);
                    let mut inter_ddnnf = build_ddnnf(cnf, Some(ddnnf.number_of_variables));
                    
                    start = Instant::now();
                    if !inter_ddnnf.inter_graph.add_clause(&clause) {
                        continue;
                    }
                    inter_ddnnf.inter_graph.rebuild(None);
                    diff_recompile = start.elapsed().as_secs_f64();
                    total_recompile += diff_recompile;
                    
                    add_clause_cnf(cnf, &clause);
                    start = Instant::now();
                    build_ddnnf(cnf, Some(ddnnf.number_of_variables));
                    diff_naive = start.elapsed().as_secs_f64();
                    total_naive += diff_naive;
                
                    let benefit = diff_naive - diff_recompile;
                    if benefit.is_sign_positive() {
                        println!("{} Recompile is {}s BETTER", "(+)".green(), benefit);
                    } else {
                        println!("{} Recompile is {}s WORSE", "(-)".red(), benefit);
                    }

                    println!("Current total time naive method:     {total_naive:.5}, diff: {diff_naive:.10}");
                    println!("Current total time recompile method: {total_recompile:.5}, diff: {diff_recompile:.10}");
                }

                println!("Total time naive method:     {total_naive}");
                println!("Total time recompile method: {total_recompile}");
            },
        }
    }

    // writes the d-DNNF to file
    if cli.save_ddnnf.is_some() {
        let path = construct_ouput_path(&cli.save_ddnnf, "saved", "nnf");
        write_ddnnf(&ddnnf, &path).unwrap();
        println!("\nThe smooth d-DNNF was written into the c2d format in {path}.");
    }
}

fn compute_queries<T: ToString + Ord + Send + 'static>(
    ddnnf: &mut Ddnnf,
    queries_file: &String,
    output_file: &String,
    operation: fn(&mut Ddnnf, query: &[i32]) -> T) {

    let time = Instant::now();
    ddnnf.operate_on_queries(operation, queries_file, output_file)
        .unwrap_or_default();
    let elapsed_time = time.elapsed().as_secs_f64();

    println!(
        "\nComputed values of all queries in {} and the results are saved in {}\n\
        It took {} seconds. That is an average of {} seconds per query",
        queries_file,
        output_file,
        elapsed_time,
        elapsed_time / parse_queries_file(queries_file.as_str()).len() as f64
    );
}<|MERGE_RESOLUTION|>--- conflicted
+++ resolved
@@ -1,527 +1,499 @@
-#[global_allocator]
-static GLOBAL: mimalloc::MiMalloc = mimalloc::MiMalloc;
-
-use clap::{Parser, ArgGroup, Subcommand};
-
-use colored::Colorize;
-use ddnnf_lib::ddnnf::anomalies::t_wise_sampling::save_sample_to_file;
-use ddnnf_lib::parser::build_ddnnf;
-use ddnnf_lib::parser::from_cnf::{get_all_clauses_cnf, remove_clause_cnf, add_clause_cnf};
-use ddnnf_lib::parser::util::{format_vec, open_file_savely, parse_queries_file};
-use itertools::Itertools;
-use rand_distr::num_traits::Signed;
-
-use std::fs::File;
-use std::io::{self, Write, BufRead, BufWriter, BufReader};
-use std::path::{Path};
-use std::time::Instant;
-
-use ddnnf_lib::ddnnf::Ddnnf;
-use ddnnf_lib::parser::{self as dparser, persisting::{write_as_mermaid_md, write_ddnnf}};
-
-#[derive(Parser)]
-#[command(author, version, about, arg_required_else_help(true),
-help_template("\
-{before-help}{name} {version}
-{author-with-newline}{about-with-newline}
-{usage-heading} {usage}
-
-{all-args}{after-help}
-"), allow_negative_numbers = true, long_about = None)]
-
-#[clap(group(
-    ArgGroup::new("loading")
-        .required(true)
-        .args(&["file_path", "pipe_ddnnf_stdin"]),
-))]
-
-struct Cli {
-    /// The path to either a dDNNF file in c2d or d4 format or a CNF file. The ddnnf has to be either fulfill the requirements
-    /// of the c2d format and be smooth or produced by the newest d4 compiler version to work properly!
-    #[arg(verbatim_doc_comment)]
-    file_path: Option<String>,
-
-    /// Allows to load the ddnnf via stdin.
-    /// Either 'total_features' has to be set or the file must start with a header of the form 'nnf n v e',
-    /// where v is the number of nodes, e is the number of edges,
-    /// and n is the number of variables over which the d-dnnf is defined.
-    /// Like the c2d and the d4 format specifies, each line must be defided by a new line.
-    /// Two following new lines end the reading from stdin.
-    #[arg(short, long, verbatim_doc_comment)]    
-    pipe_ddnnf_stdin: bool,
-
-    /// Choose one of the available 
-    #[clap(subcommand)]
-    operation: Option<Operation>,
-
-    /// The number of total features.
-    /// This is strictly necessary if the ddnnf has the d4 format respectivily does not contain a header.
-    #[arg(short, long, verbatim_doc_comment)]
-    total_features: Option<u32>,
-
-    /// Save the smooth ddnnf in the c2d format. Default output file is '{FILE_NAME}-saved.nnf'.
-    /// Alternatively, you can choose a name. The .nnf ending is added automatically.
-    #[arg(long, verbatim_doc_comment)]
-    save_ddnnf: Option<String>,
-
-    /// Provides information about the type of nodes, their connection, and the different paths.
-    #[arg(long, verbatim_doc_comment)]
-    heuristics: bool,
-}
-
-#[derive(Debug, Clone, Subcommand)]
-enum Operation {
-    /// Computes the cardinality of features for an assignment.
-    #[clap(short_flag = 's')]
-    Count {
-        /// The numbers of the features that should be included or excluded
-        /// (positive number to include, negative to exclude). Can be one or multiple features.
-        /// A feature f has to be ∈ ℤ and the only allowed seperator is a whitespace.
-        /// The default is no assumption. The Output gets displayed on the terminal.
-        #[arg(num_args = 0.., allow_negative_numbers = true, verbatim_doc_comment)]
-        features: Option<Vec<i32>>,
-    },
-    /// Computes the cardinality of a single feature for all features.
-    #[clap(short_flag = 'c')]
-    CountFeatures {
-        /// Computes the cardinality of features for the feature model,
-        /// i.e. the cardinality iff we select one feature for all features.
-        /// Default output file is '{FILE_NAME}-features.csv'.
-        #[arg(verbatim_doc_comment)]
-        custom_output_file: Option<String>,
-        /// Specify how many threads should be used.
-        /// Possible values are between 1 and 32.
-        #[arg(short, long, value_parser = clap::value_parser!(u16).range(1..=32), default_value_t = 4, verbatim_doc_comment)]
-        jobs: u16,
-    },
-    /// Computes the cardinality of multiple (partial) configurations.
-    #[clap(short_flag = 'q')]
-    CountQueries {
-        /// Path to a file that may contain multiple queries.
-        /// Queries are split by new rows and consist of feature numbers ∈ ℤ that can be negated.
-        /// Feature numbers are separated by a space.
-        #[arg(verbatim_doc_comment)]
-        queries_input_file: String,
-        /// Default output file is '{FILE_NAME}-queries.csv'.
-        #[arg(verbatim_doc_comment)]
-        custom_output_file: Option<String>,
-        /// Specify how many threads should be used.
-        /// Possible values are between 1 and 32.
-        #[arg(short, long, value_parser = clap::value_parser!(u16).range(1..=32), default_value_t = 4, verbatim_doc_comment)]
-        jobs: u16,
-    },
-    /// Computes multiple SAT queries.
-    Sat {
-        /// Path to a file that may contain multiple queries.
-        /// Queries are split by new rows and consist of feature numbers ∈ ℤ that can be negated.
-        /// Feature numbers are separated by a space.
-        #[arg(verbatim_doc_comment)]
-        queries_input_file: String,
-        /// Default output file is '{FILE_NAME}-sat.csv'.
-        #[arg(verbatim_doc_comment)]
-        custom_output_file: Option<String>,
-        /// Specify how many threads should be used.
-        /// Possible values are between 1 and 32.
-        #[arg(short, long, value_parser = clap::value_parser!(u16).range(1..=32), default_value_t = 4, verbatim_doc_comment)]
-        jobs: u16,
-    },
-
-    /// Starts ddnnife in stream mode.
-    Stream {
-        /// Specify how many threads should be used.
-        /// Possible values are between 1 and 32.
-        #[arg(short, long, value_parser = clap::value_parser!(u16).range(1..=32), default_value_t = 1, verbatim_doc_comment)]
-        jobs: u16,
-    },
-    /// Evaluates multiple queries of the stream format from a file.
-    StreamQueries{
-        /// Path to a file that may contain multiple queries.
-        /// Queries are split by new rows and consist of feature numbers ∈ ℤ that can be negated.
-        /// Feature numbers are separated by a space.
-        #[arg(verbatim_doc_comment)]
-        queries_input_file: String,
-        /// Default output file is '{FILE_NAME}-stream.csv'.
-        #[arg(verbatim_doc_comment)]
-        custom_output_file: Option<String>,
-    },
-    /// Computes t-wise samples
-    TWise {
-        /// The default ouput file is '{FILE_NAME}-t-wise.csv'.
-        #[arg(verbatim_doc_comment)]
-        custom_output_file: Option<String>,
-        /// The 't' in t-wise sampling refers to the degree of interaction
-        /// or combination of input parameters to be considered in each test case.
-        /// For example, 2-wise sampling (also known as pairwise testing) considers
-        /// all possible combinations of two input parameters.
-        /// The higher the value of 't', the more comprehensive the testing will be,
-        /// but also the larger the number of test cases required.
-        #[clap(short, verbatim_doc_comment, default_value_t = 2)]
-        t: usize,
-    },
-    /// Computes core, dead, false-optional features, and atomic sets.
-    Anomalies {
-        /// The default ouput file is '{FILE_NAME}-anomalies.csv'.
-        #[arg(verbatim_doc_comment)]
-        custom_output_file: Option<String>,
-    },
-    /// Computes all atomic sets for the feature model (under assumptions and for candidates).
-    AtomicSets {
-        /// The default ouput file is '{FILE_NAME}-atomic.csv'.
-        #[arg(verbatim_doc_comment)]
-        custom_output_file: Option<String>,
-        /// The numbers of the features that should be included or excluded
-        /// (positive number to include, negative to exclude).
-        /// Can be one or multiple. A feature f has to be ∈ ℤ
-        /// and the only allowed seperator is a whitespace.
-        /// The default is no assumption.
-        #[arg(short, long, allow_negative_numbers = true, num_args = 0.., verbatim_doc_comment)]
-        assumptions: Vec<i32>,
-        /// Restrictes the potential sets to the result features mentioned.
-        /// The default are all features of the model.
-        #[clap(short, long, allow_negative_numbers = false, num_args = 0.., verbatim_doc_comment)]
-        candidates: Option<Vec<u32>>,
-    },
-    /// Generates uniform random sample
-    Urs {
-        /// The default ouput file is '{FILE_NAME}-urs.csv'.
-        #[arg(verbatim_doc_comment)]
-        custom_output_file: Option<String>,
-        /// The numbers of the features that should be included or excluded
-        /// (positive number to include, negative to exclude).
-        /// Can be one or multiple. A feature f has to be ∈ ℤ
-        /// and the only allowed seperator is a whitespace.
-        /// The default is no assumption.
-        #[clap(short, long, allow_negative_numbers = true, num_args = 0.., verbatim_doc_comment)]
-        assumptions: Vec<i32>,
-        /// Reusing the same seed yields the same urs.
-        #[clap(short, long, default_value_t = 42)]
-        seed: u64,
-        /// The amount of samples ddnnife should generate.
-        #[clap(short, long, default_value_t = 1000)]
-        number: usize
-    },
-    /// Computes the core and dead features.
-    #[clap(verbatim_doc_comment)]
-    Core {
-        /// An leading '-' indicates that the feature is dead.
-        /// Contrast to that, if the '-' is missing the feature is core.
-        /// The default ouput file is '{FILE_NAME}-core.csv'.
-        #[arg(verbatim_doc_comment)]
-        custom_output_file: Option<String>,
-    },
-    /// Transforms the smooth d-DNNF into the mermaid.md format.
-    #[clap(verbatim_doc_comment)]
-    Mermaid {
-        /// Default output file is '{FILE_NAME}-mermaid.md'.
-        /// Alternatively, you can choose a name. The .md ending is added automatically.
-        #[arg(verbatim_doc_comment)]
-        custom_output_file: Option<String>,
-        /// The numbers of the features that should be included or excluded
-        /// (positive number to include, negative to exclude).
-        /// The nodes will be annotaded with their count regarding this query
-        /// while using the marking algorithm.
-        /// Can be one or multiple. A feature f has to be ∈ ℤ
-        /// and the only allowed seperator is a whitespace.
-        /// The default is no assumption.
-        #[clap(short, long, allow_negative_numbers = true, num_args = 0.., verbatim_doc_comment)]
-        assumptions: Vec<i32>
-    },
-    /// Benchmarking/Debugging
-    Bench,
-}
-
-fn main() {
-    let cli = Cli::parse();
-
-    // create the ddnnf based of the input file that is required
-    let time = Instant::now();
-    let mut ddnnf: Ddnnf;
-
-    if cli.pipe_ddnnf_stdin {
-        // read model line by line from stdin
-        let mut input = Vec::new();
-        for line in io::stdin().lock().lines() {
-            let read_line = line.unwrap();
-            if read_line.is_empty() { break; }
-            input.push(read_line);
-        }
-        ddnnf = dparser::distribute_building(input, cli.total_features);
-    } else {
-        let ddnnf_path = &cli.file_path.clone().unwrap();
-        ddnnf = dparser::build_ddnnf(ddnnf_path, cli.total_features)
-    }
-
-    // file path without last extension
-    let input_file_path = String::from(
-        Path::new(&cli.file_path.clone().unwrap_or(String::from("ddnnf.nnf")))
-        .with_extension("").file_name().unwrap().to_str().unwrap());
-
-    // Uses the supplied file path if there is any.
-    // If there is no prefix, we switch to the default fallback.
-    let construct_ouput_path = 
-        |maybe_prefix: &Option<String>, operation: &str, file_type: &str| {
-        format!("{}-{}.{}", maybe_prefix.clone().unwrap_or(input_file_path.clone()), operation, file_type)
-    };
-
-
-    // print additional output, iff we are not in the stream mode
-<<<<<<< HEAD
-    match &cli.operation {
-        Some(Operation::Stream) => (),
-=======
-    match &cli.operation.clone() {
-        Some(Operation::Stream { .. }) => (),
->>>>>>> 0bee420a
-        _ => {
-            let elapsed_time = time.elapsed().as_secs_f32();
-            println!(
-                "Ddnnf overall count: {:#?}\nElapsed time for parsing, and overall count in seconds: {:.3}s. \
-                (This includes compiling to dDNNF if needed)",
-                ddnnf.rc(),
-                elapsed_time
-            );
-        }
-    }
-
-    if cli.operation.is_some() {
-        let operation = match cli.operation {
-            Some(op) => op,
-            None => todo!(),
-        };
-
-        // change the number of threads used for cardinality of features and partial configurations
-        match operation {
-            CountFeatures { jobs, .. } |
-            CountQueries { jobs, .. } |
-<<<<<<< HEAD
-            Sat { jobs, .. } => {
-=======
-            Stream { jobs } |
-            SAT { jobs, .. } => {
->>>>>>> 0bee420a
-                ddnnf.max_worker = jobs;
-            },
-            _ => ()
-        }
-
-        // compute the output file path to which the results (if any) will be written
-        let output_file_path: String = match &operation {
-            CountFeatures { custom_output_file, .. } 
-                => construct_ouput_path(custom_output_file, "features", "csv"),
-            CountQueries { custom_output_file, .. }
-                => construct_ouput_path(custom_output_file, "queries", "csv"),
-            Sat { custom_output_file, .. }
-                => construct_ouput_path(custom_output_file, "sat", "csv"),
-            StreamQueries { custom_output_file, .. }
-                => construct_ouput_path(custom_output_file, "stream", "csv"),
-            TWise { custom_output_file, t }
-                => construct_ouput_path(custom_output_file, format!("{t}-wise").as_str(), "csv"),
-            Anomalies { custom_output_file }
-                => construct_ouput_path(custom_output_file, "anomalies", "txt"),
-            AtomicSets { custom_output_file, .. }
-                => construct_ouput_path(custom_output_file, "atomic", "csv"),
-            Urs { custom_output_file, .. }
-                => construct_ouput_path(custom_output_file, "urs", "csv"),
-            Core { custom_output_file }
-                => construct_ouput_path(custom_output_file, "core", "csv"),
-            Mermaid { custom_output_file, .. }
-                => construct_ouput_path(custom_output_file, "mermaid", "md"),
-            _ => String::new()
-        };
-
-        use Operation::*;
-        match &operation {
-            AtomicSets { custom_output_file: _, assumptions, candidates } => {
-                let mut wtr = BufWriter::new(File::create(&output_file_path).expect("Unable to create file"));
-                for set in ddnnf.get_atomic_sets(candidates.clone(), assumptions) {
-                    wtr.write_all(format_vec(set.iter()).as_bytes()).unwrap();
-                    wtr.write_all("\n".as_bytes()).unwrap();
-                }
-                wtr.flush().unwrap();
-                println!("\nComputed the atomic sets and saved the results in {output_file_path}.");
-            },
-            Urs { assumptions, seed, number, custom_output_file: _ } => {
-                let mut wtr = BufWriter::new(File::create(&output_file_path).expect("Unable to create file"));
-                for sample in ddnnf.uniform_random_sampling(assumptions, *number, *seed).unwrap() {
-                    wtr.write_all(format_vec(sample.iter()).as_bytes()).unwrap();
-                    wtr.write_all("\n".as_bytes()).unwrap();
-                }
-                wtr.flush().unwrap();
-                println!("\nComputed {number} uniform random samples and saved the results in {output_file_path}.");
-            },
-            TWise { t, custom_output_file: _ } => {
-                let sample_result = ddnnf.sample_t_wise(*t);
-                save_sample_to_file(&sample_result,  &output_file_path).unwrap();
-                println!("\nComputed {t}-wise samples and saved the results in {output_file_path}.");
-            },
-            // computes the cardinality for the partial configuration that can be mentioned with parameters
-            Count { features } => {
-                let features = features.clone().unwrap_or(vec![]);
-                println!("\nDdnnf count for query {:?} is: {:?}", &features, ddnnf.execute_query(&features));
-                let marked_nodes = ddnnf.get_marked_nodes_clone(&features);
-                println!("While computing the cardinality of the partial configuration {} out of the {} nodes were marked. \
-                    That are {:.2}%", marked_nodes.len(), ddnnf.nodes.len(), marked_nodes.len() as f64 / ddnnf.nodes.len() as f64 * 100.0);
-            },
-            // computes the cardinality of features and saves the results in a .csv file
-            // the cardinalities are always sorted from lowest to highest (also for multiple threads)
-            CountFeatures { .. } => {
-                let time = Instant::now();
-                ddnnf
-                    .card_of_each_feature(&output_file_path)
-                    .unwrap_or_default();
-                let elapsed_time = time.elapsed().as_secs_f64();
-        
-                println!(
-                    "\nComputed the Cardinality of all features in {} and the results are saved in {}\n\
-                    It took {} seconds. That is an average of {} seconds per feature",
-                    input_file_path,
-                    output_file_path,
-                    elapsed_time,
-                    elapsed_time / ddnnf.number_of_variables as f64
-                );
-            },
-            CountQueries { queries_input_file, .. } => {
-                compute_queries(&mut ddnnf,
-                    queries_input_file,
-                    &output_file_path,
-                    Ddnnf::execute_query
-                );
-            },
-            Sat { queries_input_file, .. } => {
-                compute_queries(&mut ddnnf,
-                    queries_input_file,
-                    &output_file_path,
-                    Ddnnf::sat
-                );
-            },
-            StreamQueries { queries_input_file, ..} => {
-                let mut wtr = BufWriter::new(File::create(&output_file_path).expect("Unable to create file"));
-                
-                let file = open_file_savely(queries_input_file);
-                let queries = BufReader::new(file)
-                    .lines()
-                    .map(|line| line.expect("Unable to read line"));
-                
-                for query in queries {
-                    wtr.write_all(ddnnf.handle_stream_msg(&query).as_bytes()).unwrap();
-                    wtr.write_all("\n".as_bytes()).unwrap();
-                }
-
-                wtr.flush().unwrap();
-                println!("\nComputed stream queries and saved the results in {output_file_path}.");
-            },
-            // switch in the stream mode
-<<<<<<< HEAD
-            Stream => {
-                let stdin_channel = spawn_stdin_channel();
-        
-                loop {
-                    match stdin_channel.recv() {
-                        Ok(buffer) => {
-                            let response = ddnnf.handle_stream_msg(&buffer);
-                            if response.as_str() == "exit" { println!("End by 'exit' command"); break; }
-                            println!("{response}");
-                        },
-                        Err(_) => {
-                            println!("End by closing input channel");
-                            break;
-                        },
-                    }
-                }
-=======
-            Stream { .. } => {
-                ddnnf.init_stream();
->>>>>>> 0bee420a
-            },
-            // writes the anomalies of the d-DNNF to file
-            // anomalies are: core, dead, false-optional features and atomic sets
-            Anomalies { custom_output_file: _ } => {
-                ddnnf.write_anomalies(&output_file_path).unwrap();
-                println!("\nThe anomalies of the d-DNNF (i.e. core, dead, false-optional features, and atomic sets) are written into {output_file_path}.");
-            },
-            Core { custom_output_file: _ } => {
-                let mut core = ddnnf.core.clone().into_iter().collect_vec();
-                core.sort_unstable_by_key(|k| k.abs());
-        
-                let mut wtr = BufWriter::new(File::create(&output_file_path).expect("Unable to create file"));
-                wtr.write_all(format_vec(core.iter()).as_bytes()).unwrap();
-                wtr.write_all("\n".as_bytes()).unwrap();
-                wtr.flush().unwrap();
-                println!("\nComputed the core / dead features and saved the results in {output_file_path}.");
-            },
-            Mermaid { custom_output_file: _, assumptions } => {
-                write_as_mermaid_md(&mut ddnnf, assumptions, &output_file_path).unwrap();
-                println!("The smooth d-DNNF was transformed into mermaid markdown format and was written in {output_file_path}.");
-            },
-            Bench => {
-                let mut total_naive = 0.0; let mut diff_naive;
-                let mut total_recompile = 0.0; let mut diff_recompile;
-                let cnf_s = cli.file_path.unwrap();
-                let cnf = cnf_s.as_str();
-                let mut start;
-
-                let clauses = get_all_clauses_cnf(cnf);
-                for clause in clauses.into_iter() {
-                    println!("Clause: {clause:?}");
-                    remove_clause_cnf(cnf, &clause, None);
-                    let mut inter_ddnnf = build_ddnnf(cnf, Some(ddnnf.number_of_variables));
-                    
-                    start = Instant::now();
-                    if !inter_ddnnf.inter_graph.add_clause(&clause) {
-                        continue;
-                    }
-                    inter_ddnnf.inter_graph.rebuild(None);
-                    diff_recompile = start.elapsed().as_secs_f64();
-                    total_recompile += diff_recompile;
-                    
-                    add_clause_cnf(cnf, &clause);
-                    start = Instant::now();
-                    build_ddnnf(cnf, Some(ddnnf.number_of_variables));
-                    diff_naive = start.elapsed().as_secs_f64();
-                    total_naive += diff_naive;
-                
-                    let benefit = diff_naive - diff_recompile;
-                    if benefit.is_sign_positive() {
-                        println!("{} Recompile is {}s BETTER", "(+)".green(), benefit);
-                    } else {
-                        println!("{} Recompile is {}s WORSE", "(-)".red(), benefit);
-                    }
-
-                    println!("Current total time naive method:     {total_naive:.5}, diff: {diff_naive:.10}");
-                    println!("Current total time recompile method: {total_recompile:.5}, diff: {diff_recompile:.10}");
-                }
-
-                println!("Total time naive method:     {total_naive}");
-                println!("Total time recompile method: {total_recompile}");
-            },
-        }
-    }
-
-    // writes the d-DNNF to file
-    if cli.save_ddnnf.is_some() {
-        let path = construct_ouput_path(&cli.save_ddnnf, "saved", "nnf");
-        write_ddnnf(&ddnnf, &path).unwrap();
-        println!("\nThe smooth d-DNNF was written into the c2d format in {path}.");
-    }
-}
-
-fn compute_queries<T: ToString + Ord + Send + 'static>(
-    ddnnf: &mut Ddnnf,
-    queries_file: &String,
-    output_file: &String,
-    operation: fn(&mut Ddnnf, query: &[i32]) -> T) {
-
-    let time = Instant::now();
-    ddnnf.operate_on_queries(operation, queries_file, output_file)
-        .unwrap_or_default();
-    let elapsed_time = time.elapsed().as_secs_f64();
-
-    println!(
-        "\nComputed values of all queries in {} and the results are saved in {}\n\
-        It took {} seconds. That is an average of {} seconds per query",
-        queries_file,
-        output_file,
-        elapsed_time,
-        elapsed_time / parse_queries_file(queries_file.as_str()).len() as f64
-    );
+#[global_allocator]
+static GLOBAL: mimalloc::MiMalloc = mimalloc::MiMalloc;
+
+use clap::{Parser, ArgGroup, Subcommand};
+
+use colored::Colorize;
+use ddnnf_lib::ddnnf::anomalies::t_wise_sampling::save_sample_to_file;
+use ddnnf_lib::parser::build_ddnnf;
+use ddnnf_lib::parser::from_cnf::{get_all_clauses_cnf, remove_clause_cnf, add_clause_cnf};
+use ddnnf_lib::parser::util::{format_vec, open_file_savely, parse_queries_file};
+use itertools::Itertools;
+use rand_distr::num_traits::Signed;
+
+use std::fs::File;
+use std::io::{self, Write, BufRead, BufWriter, BufReader};
+use std::path::{Path};
+use std::time::Instant;
+
+use ddnnf_lib::ddnnf::Ddnnf;
+use ddnnf_lib::parser::{self as dparser, persisting::{write_as_mermaid_md, write_ddnnf}};
+
+#[derive(Parser)]
+#[command(author, version, about, arg_required_else_help(true),
+help_template("\
+{before-help}{name} {version}
+{author-with-newline}{about-with-newline}
+{usage-heading} {usage}
+
+{all-args}{after-help}
+"), allow_negative_numbers = true, long_about = None)]
+
+#[clap(group(
+    ArgGroup::new("loading")
+        .required(true)
+        .args(&["file_path", "pipe_ddnnf_stdin"]),
+))]
+
+struct Cli {
+    /// The path to either a dDNNF file in c2d or d4 format or a CNF file. The ddnnf has to be either fulfill the requirements
+    /// of the c2d format and be smooth or produced by the newest d4 compiler version to work properly!
+    #[arg(verbatim_doc_comment)]
+    file_path: Option<String>,
+
+    /// Allows to load the ddnnf via stdin.
+    /// Either 'total_features' has to be set or the file must start with a header of the form 'nnf n v e',
+    /// where v is the number of nodes, e is the number of edges,
+    /// and n is the number of variables over which the d-dnnf is defined.
+    /// Like the c2d and the d4 format specifies, each line must be defided by a new line.
+    /// Two following new lines end the reading from stdin.
+    #[arg(short, long, verbatim_doc_comment)]    
+    pipe_ddnnf_stdin: bool,
+
+    /// Choose one of the available 
+    #[clap(subcommand)]
+    operation: Option<Operation>,
+
+    /// The number of total features.
+    /// This is strictly necessary if the ddnnf has the d4 format respectivily does not contain a header.
+    #[arg(short, long, verbatim_doc_comment)]
+    total_features: Option<u32>,
+
+    /// Save the smooth ddnnf in the c2d format. Default output file is '{FILE_NAME}-saved.nnf'.
+    /// Alternatively, you can choose a name. The .nnf ending is added automatically.
+    #[arg(long, verbatim_doc_comment)]
+    save_ddnnf: Option<String>,
+
+    /// Provides information about the type of nodes, their connection, and the different paths.
+    #[arg(long, verbatim_doc_comment)]
+    heuristics: bool,
+}
+
+#[derive(Debug, Clone, Subcommand)]
+enum Operation {
+    /// Computes the cardinality of features for an assignment.
+    #[clap(short_flag = 's')]
+    Count {
+        /// The numbers of the features that should be included or excluded
+        /// (positive number to include, negative to exclude). Can be one or multiple features.
+        /// A feature f has to be ∈ ℤ and the only allowed seperator is a whitespace.
+        /// The default is no assumption. The Output gets displayed on the terminal.
+        #[arg(num_args = 0.., allow_negative_numbers = true, verbatim_doc_comment)]
+        features: Option<Vec<i32>>,
+    },
+    /// Computes the cardinality of a single feature for all features.
+    #[clap(short_flag = 'c')]
+    CountFeatures {
+        /// Computes the cardinality of features for the feature model,
+        /// i.e. the cardinality iff we select one feature for all features.
+        /// Default output file is '{FILE_NAME}-features.csv'.
+        #[arg(verbatim_doc_comment)]
+        custom_output_file: Option<String>,
+        /// Specify how many threads should be used.
+        /// Possible values are between 1 and 32.
+        #[arg(short, long, value_parser = clap::value_parser!(u16).range(1..=32), default_value_t = 4, verbatim_doc_comment)]
+        jobs: u16,
+    },
+    /// Computes the cardinality of multiple (partial) configurations.
+    #[clap(short_flag = 'q')]
+    CountQueries {
+        /// Path to a file that may contain multiple queries.
+        /// Queries are split by new rows and consist of feature numbers ∈ ℤ that can be negated.
+        /// Feature numbers are separated by a space.
+        #[arg(verbatim_doc_comment)]
+        queries_input_file: String,
+        /// Default output file is '{FILE_NAME}-queries.csv'.
+        #[arg(verbatim_doc_comment)]
+        custom_output_file: Option<String>,
+        /// Specify how many threads should be used.
+        /// Possible values are between 1 and 32.
+        #[arg(short, long, value_parser = clap::value_parser!(u16).range(1..=32), default_value_t = 4, verbatim_doc_comment)]
+        jobs: u16,
+    },
+    /// Computes multiple SAT queries.
+    Sat {
+        /// Path to a file that may contain multiple queries.
+        /// Queries are split by new rows and consist of feature numbers ∈ ℤ that can be negated.
+        /// Feature numbers are separated by a space.
+        #[arg(verbatim_doc_comment)]
+        queries_input_file: String,
+        /// Default output file is '{FILE_NAME}-sat.csv'.
+        #[arg(verbatim_doc_comment)]
+        custom_output_file: Option<String>,
+        /// Specify how many threads should be used.
+        /// Possible values are between 1 and 32.
+        #[arg(short, long, value_parser = clap::value_parser!(u16).range(1..=32), default_value_t = 4, verbatim_doc_comment)]
+        jobs: u16,
+    },
+
+    /// Starts ddnnife in stream mode.
+    Stream {
+        /// Specify how many threads should be used.
+        /// Possible values are between 1 and 32.
+        #[arg(short, long, value_parser = clap::value_parser!(u16).range(1..=32), default_value_t = 1, verbatim_doc_comment)]
+        jobs: u16,
+    },
+    /// Evaluates multiple queries of the stream format from a file.
+    StreamQueries{
+        /// Path to a file that may contain multiple queries.
+        /// Queries are split by new rows and consist of feature numbers ∈ ℤ that can be negated.
+        /// Feature numbers are separated by a space.
+        #[arg(verbatim_doc_comment)]
+        queries_input_file: String,
+        /// Default output file is '{FILE_NAME}-stream.csv'.
+        #[arg(verbatim_doc_comment)]
+        custom_output_file: Option<String>,
+    },
+    /// Computes t-wise samples
+    TWise {
+        /// The default ouput file is '{FILE_NAME}-t-wise.csv'.
+        #[arg(verbatim_doc_comment)]
+        custom_output_file: Option<String>,
+        /// The 't' in t-wise sampling refers to the degree of interaction
+        /// or combination of input parameters to be considered in each test case.
+        /// For example, 2-wise sampling (also known as pairwise testing) considers
+        /// all possible combinations of two input parameters.
+        /// The higher the value of 't', the more comprehensive the testing will be,
+        /// but also the larger the number of test cases required.
+        #[clap(short, verbatim_doc_comment, default_value_t = 2)]
+        t: usize,
+    },
+    /// Computes core, dead, false-optional features, and atomic sets.
+    Anomalies {
+        /// The default ouput file is '{FILE_NAME}-anomalies.csv'.
+        #[arg(verbatim_doc_comment)]
+        custom_output_file: Option<String>,
+    },
+    /// Computes all atomic sets for the feature model (under assumptions and for candidates).
+    AtomicSets {
+        /// The default ouput file is '{FILE_NAME}-atomic.csv'.
+        #[arg(verbatim_doc_comment)]
+        custom_output_file: Option<String>,
+        /// The numbers of the features that should be included or excluded
+        /// (positive number to include, negative to exclude).
+        /// Can be one or multiple. A feature f has to be ∈ ℤ
+        /// and the only allowed seperator is a whitespace.
+        /// The default is no assumption.
+        #[arg(short, long, allow_negative_numbers = true, num_args = 0.., verbatim_doc_comment)]
+        assumptions: Vec<i32>,
+        /// Restrictes the potential sets to the result features mentioned.
+        /// The default are all features of the model.
+        #[clap(short, long, allow_negative_numbers = false, num_args = 0.., verbatim_doc_comment)]
+        candidates: Option<Vec<u32>>,
+    },
+    /// Generates uniform random sample
+    Urs {
+        /// The default ouput file is '{FILE_NAME}-urs.csv'.
+        #[arg(verbatim_doc_comment)]
+        custom_output_file: Option<String>,
+        /// The numbers of the features that should be included or excluded
+        /// (positive number to include, negative to exclude).
+        /// Can be one or multiple. A feature f has to be ∈ ℤ
+        /// and the only allowed seperator is a whitespace.
+        /// The default is no assumption.
+        #[clap(short, long, allow_negative_numbers = true, num_args = 0.., verbatim_doc_comment)]
+        assumptions: Vec<i32>,
+        /// Reusing the same seed yields the same urs.
+        #[clap(short, long, default_value_t = 42)]
+        seed: u64,
+        /// The amount of samples ddnnife should generate.
+        #[clap(short, long, default_value_t = 1000)]
+        number: usize
+    },
+    /// Computes the core and dead features.
+    #[clap(verbatim_doc_comment)]
+    Core {
+        /// An leading '-' indicates that the feature is dead.
+        /// Contrast to that, if the '-' is missing the feature is core.
+        /// The default ouput file is '{FILE_NAME}-core.csv'.
+        #[arg(verbatim_doc_comment)]
+        custom_output_file: Option<String>,
+    },
+    /// Transforms the smooth d-DNNF into the mermaid.md format.
+    #[clap(verbatim_doc_comment)]
+    Mermaid {
+        /// Default output file is '{FILE_NAME}-mermaid.md'.
+        /// Alternatively, you can choose a name. The .md ending is added automatically.
+        #[arg(verbatim_doc_comment)]
+        custom_output_file: Option<String>,
+        /// The numbers of the features that should be included or excluded
+        /// (positive number to include, negative to exclude).
+        /// The nodes will be annotaded with their count regarding this query
+        /// while using the marking algorithm.
+        /// Can be one or multiple. A feature f has to be ∈ ℤ
+        /// and the only allowed seperator is a whitespace.
+        /// The default is no assumption.
+        #[clap(short, long, allow_negative_numbers = true, num_args = 0.., verbatim_doc_comment)]
+        assumptions: Vec<i32>
+    },
+    /// Benchmarking/Debugging
+    Bench,
+}
+
+fn main() {
+    let cli = Cli::parse();
+
+    // create the ddnnf based of the input file that is required
+    let time = Instant::now();
+    let mut ddnnf: Ddnnf;
+
+    if cli.pipe_ddnnf_stdin {
+        // read model line by line from stdin
+        let mut input = Vec::new();
+        for line in io::stdin().lock().lines() {
+            let read_line = line.unwrap();
+            if read_line.is_empty() { break; }
+            input.push(read_line);
+        }
+        ddnnf = dparser::distribute_building(input, cli.total_features);
+    } else {
+        let ddnnf_path = &cli.file_path.clone().unwrap();
+        ddnnf = dparser::build_ddnnf(ddnnf_path, cli.total_features)
+    }
+
+    // file path without last extension
+    let input_file_path = String::from(
+        Path::new(&cli.file_path.clone().unwrap_or(String::from("ddnnf.nnf")))
+        .with_extension("").file_name().unwrap().to_str().unwrap());
+
+    // Uses the supplied file path if there is any.
+    // If there is no prefix, we switch to the default fallback.
+    let construct_ouput_path = 
+        |maybe_prefix: &Option<String>, operation: &str, file_type: &str| {
+        format!("{}-{}.{}", maybe_prefix.clone().unwrap_or(input_file_path.clone()), operation, file_type)
+    };
+
+
+    // print additional output, iff we are not in the stream mode
+    match &cli.operation.clone() {
+        Some(Operation::Stream { .. }) => (),
+        _ => {
+            let elapsed_time = time.elapsed().as_secs_f32();
+            println!(
+                "Ddnnf overall count: {:#?}\nElapsed time for parsing, and overall count in seconds: {:.3}s. \
+                (This includes compiling to dDNNF if needed)",
+                ddnnf.rc(),
+                elapsed_time
+            );
+        }
+    }
+
+    if cli.operation.is_some() {
+        let operation = match cli.operation {
+            Some(op) => op,
+            None => todo!(),
+        };
+
+        // change the number of threads used for cardinality of features and partial configurations
+        match operation {
+            CountFeatures { jobs, .. } |
+            CountQueries { jobs, .. } |
+            Stream { jobs } |
+            Sat { jobs, .. } => {
+                ddnnf.max_worker = jobs;
+            },
+            _ => ()
+        }
+
+        // compute the output file path to which the results (if any) will be written
+        let output_file_path: String = match &operation {
+            CountFeatures { custom_output_file, .. } 
+                => construct_ouput_path(custom_output_file, "features", "csv"),
+            CountQueries { custom_output_file, .. }
+                => construct_ouput_path(custom_output_file, "queries", "csv"),
+            Sat { custom_output_file, .. }
+                => construct_ouput_path(custom_output_file, "sat", "csv"),
+            StreamQueries { custom_output_file, .. }
+                => construct_ouput_path(custom_output_file, "stream", "csv"),
+            TWise { custom_output_file, t }
+                => construct_ouput_path(custom_output_file, format!("{t}-wise").as_str(), "csv"),
+            Anomalies { custom_output_file }
+                => construct_ouput_path(custom_output_file, "anomalies", "txt"),
+            AtomicSets { custom_output_file, .. }
+                => construct_ouput_path(custom_output_file, "atomic", "csv"),
+            Urs { custom_output_file, .. }
+                => construct_ouput_path(custom_output_file, "urs", "csv"),
+            Core { custom_output_file }
+                => construct_ouput_path(custom_output_file, "core", "csv"),
+            Mermaid { custom_output_file, .. }
+                => construct_ouput_path(custom_output_file, "mermaid", "md"),
+            _ => String::new()
+        };
+
+        use Operation::*;
+        match &operation {
+            AtomicSets { custom_output_file: _, assumptions, candidates } => {
+                let mut wtr = BufWriter::new(File::create(&output_file_path).expect("Unable to create file"));
+                for set in ddnnf.get_atomic_sets(candidates.clone(), assumptions) {
+                    wtr.write_all(format_vec(set.iter()).as_bytes()).unwrap();
+                    wtr.write_all("\n".as_bytes()).unwrap();
+                }
+                wtr.flush().unwrap();
+                println!("\nComputed the atomic sets and saved the results in {output_file_path}.");
+            },
+            Urs { assumptions, seed, number, custom_output_file: _ } => {
+                let mut wtr = BufWriter::new(File::create(&output_file_path).expect("Unable to create file"));
+                for sample in ddnnf.uniform_random_sampling(assumptions, *number, *seed).unwrap() {
+                    wtr.write_all(format_vec(sample.iter()).as_bytes()).unwrap();
+                    wtr.write_all("\n".as_bytes()).unwrap();
+                }
+                wtr.flush().unwrap();
+                println!("\nComputed {number} uniform random samples and saved the results in {output_file_path}.");
+            },
+            TWise { t, custom_output_file: _ } => {
+                let sample_result = ddnnf.sample_t_wise(*t);
+                save_sample_to_file(&sample_result,  &output_file_path).unwrap();
+                println!("\nComputed {t}-wise samples and saved the results in {output_file_path}.");
+            },
+            // computes the cardinality for the partial configuration that can be mentioned with parameters
+            Count { features } => {
+                let features = features.clone().unwrap_or(vec![]);
+                println!("\nDdnnf count for query {:?} is: {:?}", &features, ddnnf.execute_query(&features));
+                let marked_nodes = ddnnf.get_marked_nodes_clone(&features);
+                println!("While computing the cardinality of the partial configuration {} out of the {} nodes were marked. \
+                    That are {:.2}%", marked_nodes.len(), ddnnf.nodes.len(), marked_nodes.len() as f64 / ddnnf.nodes.len() as f64 * 100.0);
+            },
+            // computes the cardinality of features and saves the results in a .csv file
+            // the cardinalities are always sorted from lowest to highest (also for multiple threads)
+            CountFeatures { .. } => {
+                let time = Instant::now();
+                ddnnf
+                    .card_of_each_feature(&output_file_path)
+                    .unwrap_or_default();
+                let elapsed_time = time.elapsed().as_secs_f64();
+        
+                println!(
+                    "\nComputed the Cardinality of all features in {} and the results are saved in {}\n\
+                    It took {} seconds. That is an average of {} seconds per feature",
+                    input_file_path,
+                    output_file_path,
+                    elapsed_time,
+                    elapsed_time / ddnnf.number_of_variables as f64
+                );
+            },
+            CountQueries { queries_input_file, .. } => {
+                compute_queries(&mut ddnnf,
+                    queries_input_file,
+                    &output_file_path,
+                    Ddnnf::execute_query
+                );
+            },
+            Sat { queries_input_file, .. } => {
+                compute_queries(&mut ddnnf,
+                    queries_input_file,
+                    &output_file_path,
+                    Ddnnf::sat
+                );
+            },
+            StreamQueries { queries_input_file, ..} => {
+                let mut wtr = BufWriter::new(File::create(&output_file_path).expect("Unable to create file"));
+                
+                let file = open_file_savely(queries_input_file);
+                let queries = BufReader::new(file)
+                    .lines()
+                    .map(|line| line.expect("Unable to read line"));
+                
+                for query in queries {
+                    wtr.write_all(ddnnf.handle_stream_msg(&query).as_bytes()).unwrap();
+                    wtr.write_all("\n".as_bytes()).unwrap();
+                }
+
+                wtr.flush().unwrap();
+                println!("\nComputed stream queries and saved the results in {output_file_path}.");
+            },
+            // switch in the stream mode
+            Stream { .. } => {
+                ddnnf.init_stream();
+            },
+            // writes the anomalies of the d-DNNF to file
+            // anomalies are: core, dead, false-optional features and atomic sets
+            Anomalies { custom_output_file: _ } => {
+                ddnnf.write_anomalies(&output_file_path).unwrap();
+                println!("\nThe anomalies of the d-DNNF (i.e. core, dead, false-optional features, and atomic sets) are written into {output_file_path}.");
+            },
+            Core { custom_output_file: _ } => {
+                let mut core = ddnnf.core.clone().into_iter().collect_vec();
+                core.sort_unstable_by_key(|k| k.abs());
+        
+                let mut wtr = BufWriter::new(File::create(&output_file_path).expect("Unable to create file"));
+                wtr.write_all(format_vec(core.iter()).as_bytes()).unwrap();
+                wtr.write_all("\n".as_bytes()).unwrap();
+                wtr.flush().unwrap();
+                println!("\nComputed the core / dead features and saved the results in {output_file_path}.");
+            },
+            Mermaid { custom_output_file: _, assumptions } => {
+                write_as_mermaid_md(&mut ddnnf, assumptions, &output_file_path).unwrap();
+                println!("The smooth d-DNNF was transformed into mermaid markdown format and was written in {output_file_path}.");
+            },
+            Bench => {
+                let mut total_naive = 0.0; let mut diff_naive;
+                let mut total_recompile = 0.0; let mut diff_recompile;
+                let cnf_s = cli.file_path.unwrap();
+                let cnf = cnf_s.as_str();
+                let mut start;
+
+                let clauses = get_all_clauses_cnf(cnf);
+                for clause in clauses.into_iter() {
+                    println!("Clause: {clause:?}");
+                    remove_clause_cnf(cnf, &clause, None);
+                    let mut inter_ddnnf = build_ddnnf(cnf, Some(ddnnf.number_of_variables));
+                    
+                    start = Instant::now();
+                    if !inter_ddnnf.inter_graph.add_clause(&clause) {
+                        continue;
+                    }
+                    inter_ddnnf.inter_graph.rebuild(None);
+                    diff_recompile = start.elapsed().as_secs_f64();
+                    total_recompile += diff_recompile;
+                    
+                    add_clause_cnf(cnf, &clause);
+                    start = Instant::now();
+                    build_ddnnf(cnf, Some(ddnnf.number_of_variables));
+                    diff_naive = start.elapsed().as_secs_f64();
+                    total_naive += diff_naive;
+                
+                    let benefit = diff_naive - diff_recompile;
+                    if benefit.is_sign_positive() {
+                        println!("{} Recompile is {}s BETTER", "(+)".green(), benefit);
+                    } else {
+                        println!("{} Recompile is {}s WORSE", "(-)".red(), benefit);
+                    }
+
+                    println!("Current total time naive method:     {total_naive:.5}, diff: {diff_naive:.10}");
+                    println!("Current total time recompile method: {total_recompile:.5}, diff: {diff_recompile:.10}");
+                }
+
+                println!("Total time naive method:     {total_naive}");
+                println!("Total time recompile method: {total_recompile}");
+            },
+        }
+    }
+
+    // writes the d-DNNF to file
+    if cli.save_ddnnf.is_some() {
+        let path = construct_ouput_path(&cli.save_ddnnf, "saved", "nnf");
+        write_ddnnf(&ddnnf, &path).unwrap();
+        println!("\nThe smooth d-DNNF was written into the c2d format in {path}.");
+    }
+}
+
+fn compute_queries<T: ToString + Ord + Send + 'static>(
+    ddnnf: &mut Ddnnf,
+    queries_file: &String,
+    output_file: &String,
+    operation: fn(&mut Ddnnf, query: &[i32]) -> T) {
+
+    let time = Instant::now();
+    ddnnf.operate_on_queries(operation, queries_file, output_file)
+        .unwrap_or_default();
+    let elapsed_time = time.elapsed().as_secs_f64();
+
+    println!(
+        "\nComputed values of all queries in {} and the results are saved in {}\n\
+        It took {} seconds. That is an average of {} seconds per query",
+        queries_file,
+        output_file,
+        elapsed_time,
+        elapsed_time / parse_queries_file(queries_file.as_str()).len() as f64
+    );
 }