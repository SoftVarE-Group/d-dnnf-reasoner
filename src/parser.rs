--- conflicted
+++ resolved
@@ -23,24 +23,14 @@
     cmp::max,
     collections::{HashMap, HashSet},
     ffi::OsStr,
-<<<<<<< HEAD
     fs::{self},
-=======
-    fs::{self, File},
->>>>>>> e9200066
     io::{BufRead, BufReader},
     path::Path,
     process,
     rc::Rc,
 };
 
-<<<<<<< HEAD
 use crate::ddnnf::Ddnnf;
-=======
-use rug::{Complete, Integer};
-
-use crate::ddnnf::{node::Node, node::NodeType, Ddnnf};
->>>>>>> e9200066
 
 use petgraph::{
     graph::{EdgeIndex, NodeIndex},
@@ -71,20 +61,12 @@
 /// The function panics for an invalid file path.
 #[inline]
 pub fn build_ddnnf(mut path: &str, mut total_features: Option<u32>) -> Ddnnf {
-<<<<<<< HEAD
     let mut cnf_path = None;
-    if let Some(extension) = Path::new(path).extension().and_then(OsStr::to_str)
-    {
-        if extension == "dimacs" || extension == "cnf" {
-            let file = open_file_savely(path);
-            let lines = BufReader::new(file).lines();
-
-=======
     if let Some(extension) = Path::new(path).extension().and_then(OsStr::to_str) {
         if extension == "dimacs" || extension == "cnf" {
             let file = open_file_savely(path);
             let lines = BufReader::new(file).lines();
->>>>>>> e9200066
+
             for line in lines {
                 let line = line.expect("Unable to read line");
                 match check_for_cnf_header(line.as_str()).unwrap().1 {
@@ -94,15 +76,10 @@
                     } => {
                         let ddnnf_file = ".intermediate.nnf";
                         compile_cnf(path, ddnnf_file);
-<<<<<<< HEAD
                         cnf_path = Some(path);
                         path = ddnnf_file;
                         total_features = Some(features as u32);
 
-=======
-                        path = ddnnf_file;
-                        total_features = Some(features as u32);
->>>>>>> e9200066
                         break;
                     }
                     CNFToken::Comment | CNFToken::Clause => (),
@@ -149,11 +126,7 @@
             match total_features {
                 Some(o) => {
                     // we try to parse the d4 standard
-<<<<<<< HEAD
                     build_d4_ddnnf(lines, Some(o), cnf_path)
-=======
-                    build_d4_ddnnf(lines, Some(o))
->>>>>>> e9200066
                 }
                 None => {
                     // unknown standard or combination -> we assume d4 and choose total_features
@@ -162,11 +135,7 @@
                         Hence, we can't determine the number of variables and as a result, we might not be able to construct a valid ddnnf. \
                         Nonetheless, we build a ddnnf with our limited information, but we discourage using ddnnife in this manner.\n\x1b[0m"
                     );
-<<<<<<< HEAD
                     build_d4_ddnnf(lines, None, cnf_path)
-=======
-                    build_d4_ddnnf(lines, None)
->>>>>>> e9200066
                 }
             }
         }
@@ -188,7 +157,6 @@
     // works off each line of the file data seperatly
     // skip the first line, because we already looked at the header
     for line in lines.into_iter().skip(1) {
-<<<<<<< HEAD
         node_indices.push(match lex_line_c2d(line.as_ref()).unwrap().1 {
             And { children } => {
                 let from = ddnnf_graph.add_node(TId::And);
@@ -208,53 +176,14 @@
                 from
             }
             Literal { feature } => {
-                let literal_node =
-                    ddnnf_graph.add_node(TId::Literal { feature });
+                let literal_node = ddnnf_graph.add_node(TId::Literal { feature });
                 literals_nx.insert(feature, literal_node);
                 literal_node
             }
             True => ddnnf_graph.add_node(TId::True),
             False => ddnnf_graph.add_node(TId::False),
-            _ => panic!(
-                "Tried to parse the header of the .nnf at the wrong time"
-            ),
+            _ => panic!("Tried to parse the header of the .nnf at the wrong time"),
         });
-=======
-        let next: Node = match lex_line_c2d(line.as_ref()).unwrap().1 {
-            And { children } => {
-                Node::new_and(calc_and_count(&mut parsed_nodes, &children), children)
-            }
-            Or { decision, children } => Node::new_or(
-                decision,
-                calc_or_count(&mut parsed_nodes, &children),
-                children,
-            ),
-            Literal { feature } => Node::new_literal(feature),
-            True => Node::new_bool(true),
-            False => Node::new_bool(false),
-            _ => panic!("Tried to parse the header of the .nnf at the wrong time"),
-        };
-
-        // fill the parent node pointer, save literals
-        match &next.ntype {
-            NodeType::And { children } | NodeType::Or { children } => {
-                let next_indize: usize = parsed_nodes.len();
-                for &i in children {
-                    parsed_nodes[i].parents.push(next_indize);
-                }
-            }
-            // fill the FxHashMap with the literals
-            NodeType::Literal { literal } => {
-                literals.insert(*literal, parsed_nodes.len());
-            }
-            NodeType::True => {
-                true_nodes.push(parsed_nodes.len());
-            }
-            _ => (),
-        }
-
-        parsed_nodes.push(next);
->>>>>>> e9200066
     }
 
     let root = node_indices[node_indices.len() - 1];
@@ -292,64 +221,26 @@
 
     // With the help of the literals node state, we can add the required nodes
     // for the balancing of the or nodes to archieve smoothness
-<<<<<<< HEAD
-    let literals_nx: Rc<RefCell<HashMap<i32, NodeIndex>>> =
-        Rc::new(RefCell::new(HashMap::new()));
-
-    let get_literal_indices =
-        |ddnnf_graph: &mut StableGraph<TId, Option<Vec<i32>>>,
-         literals: Vec<i32>|
-         -> Vec<NodeIndex> {
-            let mut lit_nx = literals_nx.borrow_mut();
-            let mut literal_nodes = Vec::new();
-
-            for literal in literals {
-                literal_nodes.push(match lit_nx.get(&literal) {
-                    Some(x) => *x,
-                    None => {
-                        let nx = ddnnf_graph
-                            .add_node(TId::Literal { feature: literal });
-                        lit_nx.insert(literal, nx);
-                        nx
-                    }
-                })
-=======
-    let nx_literals: Rc<RefCell<HashMap<NodeIndex, i32>>> = Rc::new(RefCell::new(HashMap::new()));
     let literals_nx: Rc<RefCell<HashMap<i32, NodeIndex>>> = Rc::new(RefCell::new(HashMap::new()));
 
-    let get_literal_indices =
-        |ddnnf_graph: &mut StableGraph<TId, ()>, literals: Vec<i32>| -> Vec<NodeIndex> {
-            let mut nx_lit = nx_literals.borrow_mut();
-            let mut lit_nx = literals_nx.borrow_mut();
-
-            let mut literal_nodes = Vec::new();
-
-            for literal in literals {
-                if literal.is_positive() {
-                    literal_nodes.push(match lit_nx.get(&literal) {
-                        Some(x) => *x,
-                        None => {
-                            let nx = ddnnf_graph.add_node(TId::PositiveLiteral);
-                            nx_lit.insert(nx, literal);
-                            lit_nx.insert(literal, nx);
-                            nx
-                        }
-                    })
-                } else {
-                    literal_nodes.push(match lit_nx.get(&literal) {
-                        Some(x) => *x,
-                        None => {
-                            let nx = ddnnf_graph.add_node(TId::NegativeLiteral);
-                            nx_lit.insert(nx, literal);
-                            lit_nx.insert(literal, nx);
-                            nx
-                        }
-                    })
-                }
->>>>>>> e9200066
-            }
-            literal_nodes
-        };
+    let get_literal_indices = |ddnnf_graph: &mut StableGraph<TId, Option<Vec<i32>>>,
+                               literals: Vec<i32>|
+     -> Vec<NodeIndex> {
+        let mut lit_nx = literals_nx.borrow_mut();
+        let mut literal_nodes = Vec::new();
+
+        for literal in literals {
+            literal_nodes.push(match lit_nx.get(&literal) {
+                Some(x) => *x,
+                None => {
+                    let nx = ddnnf_graph.add_node(TId::Literal { feature: literal });
+                    lit_nx.insert(literal, nx);
+                    nx
+                }
+            })
+        }
+        literal_nodes
+    };
 
     // while parsing:
     // remove the weighted edges and substitute it with the corresponding
@@ -361,26 +252,7 @@
     //                \   /                 /  |  \
     //                 n2                 Ln  n2  Lm
     //
-<<<<<<< HEAD
-    let resolve_weighted_edge =
-        |ddnnf_graph: &mut StableGraph<TId, Option<Vec<i32>>>,
-         from: NodeIndex,
-         to: NodeIndex,
-         edge: EdgeIndex,
-         weights: Vec<i32>| {
-            let and_node = ddnnf_graph.add_node(TId::And);
-            let literal_nodes = get_literal_indices(ddnnf_graph, weights);
-
-            ddnnf_graph.remove_edge(edge);
-
-            ddnnf_graph.add_edge(from, and_node, None);
-            for node in literal_nodes {
-                ddnnf_graph.add_edge(and_node, node, None);
-            }
-            ddnnf_graph.add_edge(and_node, to, None);
-        };
-=======
-    let resolve_weighted_edge = |ddnnf_graph: &mut StableGraph<TId, ()>,
+    let resolve_weighted_edge = |ddnnf_graph: &mut StableGraph<TId, Option<_>>,
                                  from: NodeIndex,
                                  to: NodeIndex,
                                  edge: EdgeIndex,
@@ -390,13 +262,12 @@
 
         ddnnf_graph.remove_edge(edge);
 
-        ddnnf_graph.add_edge(from, and_node, ());
+        ddnnf_graph.add_edge(from, and_node, None);
         for node in literal_nodes {
-            ddnnf_graph.add_edge(and_node, node, ());
-        }
-        ddnnf_graph.add_edge(and_node, to, ());
+            ddnnf_graph.add_edge(and_node, node, None);
+        }
+        ddnnf_graph.add_edge(and_node, to, None);
     };
->>>>>>> e9200066
 
     // opens the file with a BufReader and
     // works off each line of the file data seperatly
@@ -407,25 +278,13 @@
         match next {
             Edge { from, to, features } => {
                 for f in &features {
-                    literal_occurences.borrow_mut()
-                        [f.unsigned_abs() as usize] = true;
+                    literal_occurences.borrow_mut()[f.unsigned_abs() as usize] = true;
                     total_features = max(total_features, f.unsigned_abs());
                 }
                 let from_n = indices[from as usize - 1];
                 let to_n = indices[to as usize - 1];
-<<<<<<< HEAD
                 let edge = ddnnf_graph.add_edge(from_n, to_n, None);
-                resolve_weighted_edge(
-                    &mut ddnnf_graph,
-                    from_n,
-                    to_n,
-                    edge,
-                    features,
-                );
-=======
-                let edge = ddnnf_graph.add_edge(from_n, to_n, ());
                 resolve_weighted_edge(&mut ddnnf_graph, from_n, to_n, edge, features);
->>>>>>> e9200066
             }
             And => indices.push(ddnnf_graph.add_node(TId::And)),
             Or => indices.push(ddnnf_graph.add_node(TId::Or)),
@@ -437,78 +296,39 @@
     let or_triangles: Rc<RefCell<Vec<Option<NodeIndex>>>> =
         Rc::new(RefCell::new(vec![None; (total_features + 1) as usize]));
 
-<<<<<<< HEAD
-    let add_literal_node = |ddnnf_graph: &mut StableGraph<
-        TId,
-        Option<Vec<i32>>,
-    >,
-                            f_u32: u32,
-                            attach: NodeIndex| {
-        let f = f_u32 as i32;
-        let mut ort = or_triangles.borrow_mut();
-
-        if ort[f_u32 as usize].is_some() {
-            ddnnf_graph.add_edge(attach, ort[f_u32 as usize].unwrap(), None);
-        } else {
-            let or = ddnnf_graph.add_node(TId::Or);
-            ort[f_u32 as usize] = Some(or);
-=======
     let add_literal_node =
-        |ddnnf_graph: &mut StableGraph<TId, ()>, f_u32: u32, attach: NodeIndex| {
+        |ddnnf_graph: &mut StableGraph<TId, Option<_>>, f_u32: u32, attach: NodeIndex| {
             let f = f_u32 as i32;
             let mut ort = or_triangles.borrow_mut();
 
             if ort[f_u32 as usize].is_some() {
-                ddnnf_graph.add_edge(attach, ort[f_u32 as usize].unwrap(), ());
+                ddnnf_graph.add_edge(attach, ort[f_u32 as usize].unwrap(), None);
             } else {
                 let or = ddnnf_graph.add_node(TId::Or);
                 ort[f_u32 as usize] = Some(or);
->>>>>>> e9200066
 
                 let pos_lit = get_literal_indices(ddnnf_graph, vec![f])[0];
                 let neg_lit = get_literal_indices(ddnnf_graph, vec![-f])[0];
 
-<<<<<<< HEAD
-            ddnnf_graph.add_edge(attach, or, None);
-            ddnnf_graph.add_edge(or, pos_lit, None);
-            ddnnf_graph.add_edge(or, neg_lit, None);
-        }
-    };
-=======
-                ddnnf_graph.add_edge(attach, or, ());
-                ddnnf_graph.add_edge(or, pos_lit, ());
-                ddnnf_graph.add_edge(or, neg_lit, ());
+                ddnnf_graph.add_edge(attach, or, None);
+                ddnnf_graph.add_edge(or, pos_lit, None);
+                ddnnf_graph.add_edge(or, neg_lit, None);
             }
         };
->>>>>>> e9200066
 
     let balance_or_children =
         |ddnnf_graph: &mut StableGraph<TId, Option<Vec<i32>>>,
          from: NodeIndex,
          children: Vec<(NodeIndex, HashSet<u32>)>| {
-<<<<<<< HEAD
             for (child_nx, child_literals) in children {
                 let and_node = ddnnf_graph.add_node(TId::And);
 
                 // place the newly created and node between the or node and its child
-                ddnnf_graph.remove_edge(
-                    ddnnf_graph.find_edge(from, child_nx).unwrap(),
-                );
+                ddnnf_graph.remove_edge(ddnnf_graph.find_edge(from, child_nx).unwrap());
                 ddnnf_graph.add_edge(from, and_node, None);
                 ddnnf_graph.add_edge(and_node, child_nx, None);
 
                 for literal in child_literals {
-=======
-            for child in children {
-                let and_node = ddnnf_graph.add_node(TId::And);
-
-                // place the newly created and node between the or node and its child
-                ddnnf_graph.remove_edge(ddnnf_graph.find_edge(from, child.0).unwrap());
-                ddnnf_graph.add_edge(from, and_node, ());
-                ddnnf_graph.add_edge(and_node, child.0, ());
-
-                for literal in child.1 {
->>>>>>> e9200066
                     add_literal_node(ddnnf_graph, literal, and_node);
                 }
             }
@@ -527,25 +347,8 @@
 
     // Starting from an initial AND node, we delete all parent AND nodes.
     // We can do this because the start node has a FALSE node as children. Hence, it count is 0!
-<<<<<<< HEAD
-    let delete_parent_and_chain =
-        |ddnnf_graph: &mut StableGraph<TId, Option<Vec<i32>>>,
-         start: NodeIndex| {
-            let mut current_vec = Vec::new();
-            let mut current = start;
-            loop {
-                if ddnnf_graph[current] == TId::And {
-                    // remove the AND node and all parent nodes that are also AND nodes
-                    let mut parents = ddnnf_graph
-                        .neighbors_directed(current, Incoming)
-                        .detach();
-                    while let Some(parent) = parents.next_node(ddnnf_graph) {
-                        current_vec.push(parent);
-                    }
-                    ddnnf_graph.remove_node(current);
-                }
-=======
-    let delete_parent_and_chain = |ddnnf_graph: &mut StableGraph<TId, ()>, start: NodeIndex| {
+    let delete_parent_and_chain = |ddnnf_graph: &mut StableGraph<TId, Option<_>>,
+                                   start: NodeIndex| {
         let mut current_vec = Vec::new();
         let mut current = start;
         loop {
@@ -557,14 +360,13 @@
                 }
                 ddnnf_graph.remove_node(current);
             }
->>>>>>> e9200066
-
-                match current_vec.pop() {
-                    Some(head) => current = head,
-                    None => break,
-                }
-            }
-        };
+
+            match current_vec.pop() {
+                Some(head) => current = head,
+                None => break,
+            }
+        }
+    };
 
     // second dfs:
     // Remove the True and False node if any is part of the dDNNF.
@@ -573,12 +375,7 @@
     // Further, we decrease the size and complexity of the dDNNF.
     let mut dfs = DfsPostOrder::new(&ddnnf_graph, root);
     while let Some(nx) = dfs.next(&ddnnf_graph) {
-<<<<<<< HEAD
-        let mut neighbours =
-            ddnnf_graph.neighbors_directed(nx, Outgoing).detach();
-=======
         let mut neighbours = ddnnf_graph.neighbors_directed(nx, Outgoing).detach();
->>>>>>> e9200066
         loop {
             let next = neighbours.next(&ddnnf_graph);
             match next {
@@ -606,9 +403,7 @@
                             TId::Or => {
                                 ddnnf_graph.remove_edge(n_edge).unwrap();
                             }
-                            TId::And => {
-                                delete_parent_and_chain(&mut ddnnf_graph, nx)
-                            }
+                            TId::And => delete_parent_and_chain(&mut ddnnf_graph, nx),
                             _ => {
                                 eprintln!("\x1b[1;38;5;196mERROR: Unexpected Nodetype while encoutering a False node. Only OR and AND nodes can have children. Aborting...");
                                 process::exit(1);
@@ -637,14 +432,12 @@
     //                                         /  \  /
     //                                       -Lm   Lm
     //
-    let mut literal_diff: HashMap<NodeIndex, HashSet<i32>> =
-        get_literal_diffs(&ddnnf_graph, root);
+    let mut literal_diff: HashMap<NodeIndex, HashSet<i32>> = get_literal_diffs(&ddnnf_graph, root);
     let mut dfs = DfsPostOrder::new(&ddnnf_graph, root);
     while let Some(nx) = dfs.next(&ddnnf_graph) {
         // edges between going from an and node to another node do not
         // have any weights attached to them. Therefore, we can skip them
         if ddnnf_graph[nx] == TId::Or {
-<<<<<<< HEAD
             let children_diff = ddnnf_graph
                 .neighbors_directed(nx, Outgoing)
                 .map(|c| {
@@ -656,65 +449,13 @@
                                 .unwrap()
                                 .clone()
                                 .drain()
-                                .map(|l| l.unsigned_abs() as u32),
+                                .map(|l| l.unsigned_abs()),
                         ),
                     )
                 })
                 .collect();
 
             balance_or_children(&mut ddnnf_graph, nx, diff(children_diff));
-=======
-            let diffrences = get_literal_diff(&ddnnf_graph, &mut safe, &nx_literals.borrow(), nx);
-            balance_or_children(&mut ddnnf_graph, nx, diffrences);
-        }
-    }
-
-    // perform a depth first search to get the nodes ordered such
-    // that child nodes are listed before their parents
-    // transform that interim representation into a node vector
-    dfs = DfsPostOrder::new(&ddnnf_graph, root);
-    let mut nd_to_usize: HashMap<NodeIndex, usize> = HashMap::new();
-
-    let mut parsed_nodes: Vec<Node> = Vec::with_capacity(ddnnf_graph.node_count());
-    let mut literals: HashMap<i32, usize> = HashMap::new();
-    let mut true_nodes = Vec::new();
-    let nx_lit = nx_literals.borrow();
-
-    while let Some(nx) = dfs.next(&ddnnf_graph) {
-        nd_to_usize.insert(nx, parsed_nodes.len());
-        let neighs = ddnnf_graph
-            .neighbors(nx)
-            .map(|n| *nd_to_usize.get(&n).unwrap())
-            .collect::<Vec<usize>>();
-        let next: Node = match ddnnf_graph[nx] {
-            // extract the parsed Token
-            TId::PositiveLiteral | TId::NegativeLiteral => {
-                Node::new_literal(nx_lit.get(&nx).unwrap().to_owned())
-            }
-            TId::And => Node::new_and(calc_and_count(&mut parsed_nodes, &neighs), neighs),
-
-            TId::Or => Node::new_or(0, calc_or_count(&mut parsed_nodes, &neighs), neighs),
-            TId::True => Node::new_bool(true),
-            TId::False => Node::new_bool(false),
-            TId::Header => panic!("The d4 standard does not include a header!"),
-        };
-
-        match &next.ntype {
-            NodeType::And { children } | NodeType::Or { children } => {
-                let next_indize: usize = parsed_nodes.len();
-                for &i in children {
-                    parsed_nodes[i].parents.push(next_indize);
-                }
-            }
-            // fill the FxHashMap with the literals
-            NodeType::Literal { literal } => {
-                literals.insert(*literal, parsed_nodes.len());
-            }
-            NodeType::True => {
-                true_nodes.push(parsed_nodes.len());
-            }
-            _ => (),
->>>>>>> e9200066
         }
     }
 
@@ -731,22 +472,7 @@
 }
 
 // Computes the difference between the children of a Node
-fn diff(
-    literals: Vec<(NodeIndex, HashSet<u32>)>,
-) -> Vec<(NodeIndex, HashSet<u32>)> {
-<<<<<<< HEAD
-=======
-    let mut inter_res = Vec::new();
-    let neighbors = di_graph.neighbors_directed(or_node, Outgoing);
-
-    for neighbor in neighbors {
-        inter_res.push((
-            neighbor,
-            get_literals(di_graph, safe, nx_literals, neighbor),
-        ));
-    }
-
->>>>>>> e9200066
+fn diff(literals: Vec<(NodeIndex, HashSet<u32>)>) -> Vec<(NodeIndex, HashSet<u32>)> {
     let mut res: Vec<(NodeIndex, HashSet<u32>)> = Vec::new();
     for i in 0..literals.len() {
         let mut val: HashSet<u32> = HashSet::default();
@@ -806,94 +532,14 @@
     match di_graph[deciding_node_child] {
         And | Or => {
             di_graph
-<<<<<<< HEAD
                 .neighbors_directed(deciding_node_child, Outgoing)
                 .for_each(|n| res.extend(get_literals(di_graph, safe, n)));
         }
         Literal { feature } => {
             res.insert(feature);
-=======
-                .neighbors_directed(or_child, Outgoing)
-                .for_each(|n| res.extend(get_literals(di_graph, safe, nx_literals, n)));
-            safe.insert(or_child, res.clone());
-        }
-        PositiveLiteral | NegativeLiteral => {
-            res.insert(nx_literals.get(&or_child).unwrap().unsigned_abs());
-            safe.insert(or_child, res.clone());
->>>>>>> e9200066
         }
         _ => (),
     }
     safe.insert(deciding_node_child, res.clone());
     res
-<<<<<<< HEAD
-=======
-}
-
-// multiplies the count of all child Nodes of an And Node
-#[inline]
-fn calc_and_count(nodes: &mut [Node], indices: &[usize]) -> Integer {
-    Integer::product(indices.iter().map(|&index| &nodes[index].count)).complete()
-}
-
-// adds up the count of all child Nodes of an And Node
-#[inline]
-fn calc_or_count(nodes: &mut [Node], indices: &[usize]) -> Integer {
-    Integer::sum(indices.iter().map(|&index| &nodes[index].count)).complete()
-}
-
-/// Is used to parse the queries in the config files
-/// The format is:
-/// -> A feature is either positiv or negative i32 value with a leading "-"
-/// -> Multiple features in the same line form a query
-/// -> Queries are seperated by a new line ("\n")
-///
-/// # Example
-/// ```
-/// use ddnnf_lib::parser::parse_queries_file;
-///
-/// let config_path = "./tests/data/auto1.config";
-/// let queries: Vec<(usize, Vec<i32>)> = parse_queries_file(config_path);
-///
-/// assert_eq!((0, vec![1044, 885]), queries[0]);
-/// assert_eq!((1, vec![1284, -537]), queries[1]);
-/// assert_eq!((2, vec![-1767, 675]), queries[2]);
-/// ```
-/// # Panic
-///
-/// Panics for a path to a non existing file
-pub fn parse_queries_file(path: &str) -> Vec<(usize, Vec<i32>)> {
-    let file = open_file_savely(path);
-
-    let lines = BufReader::new(file)
-        .lines()
-        .map(|line| line.expect("Unable to read line"));
-    let mut parsed_queries: Vec<(usize, Vec<i32>)> = Vec::new();
-
-    for (line_number, line) in lines.enumerate() {
-        // takes a line of the file and parses the i32 values
-        let res: Vec<i32> = line
-            .split_whitespace()
-            .map(|elem| elem.parse::<i32>()
-                .unwrap_or_else(|_| panic!("Unable to parse {:?} into an i32 value while trying to parse the querie file at {:?}.\nCheck the help page with \"-h\" or \"--help\" for further information.\n", elem, path)))
-            .collect();
-        parsed_queries.push((line_number, res));
-    }
-    parsed_queries
-}
-
-/// Tries to open a file.
-/// If an error occurs the program prints the error and exists.
-pub fn open_file_savely(path: &str) -> File {
-    // opens the file with a BufReader and
-    // works off each line of the file data seperatly
-    match File::open(path) {
-        Ok(x) => x,
-        Err(err) => {
-            // Bold, Red, Foreground Color (see https://gist.github.com/fnky/458719343aabd01cfb17a3a4f7296797)
-            eprintln!("\x1b[1;38;5;196mERROR: The following error code occured while trying to open the file \"{}\":\n{}\nAborting...", path, err);
-            process::exit(1);
-        }
-    }
->>>>>>> e9200066
 }