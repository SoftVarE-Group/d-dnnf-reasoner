--- conflicted
+++ resolved
@@ -1,21 +1,6 @@
 name: CI
 
-<<<<<<< HEAD
 on: [workflow_dispatch, push]
-=======
-on:
-  - push
-
-env:
-  CARGO_TERM_COLOR: always
-  CMAKE_GENERATOR: Ninja
-  CMAKE_C_COMPILER_LAUNCHER: sccache
-  CMAKE_CXX_COMPILER_LAUNCHER: sccache
-  RUSTC_WRAPPER: sccache
-  SCCACHE_GHA_ENABLED: true
-  # FIXME: cc-rs on mac currently won't set the C++ standard correctly (https://github.com/dtolnay/cxx/issues/1217).
-  CXXFLAGS: -std=c++17
->>>>>>> e3e60d59
 
 jobs:
   Format:
