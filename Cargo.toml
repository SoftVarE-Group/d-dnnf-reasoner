[package]
name = "ddnnife"
version = "0.5.0"
authors = ["Heiko Raab; heiko.raab@uni-ulm-de", "Chico Sundermann; chico.sundermann@uni-ulm.de"]
edition = "2021"
license = "GNU LGPL-2.1"
build = "build.rs"

[lib]
name = "ddnnf_lib"
path = "src/lib.rs"

[[bin]]
name = "ddnnife"
path = "src/bin/ddnnife.rs"

[[bin]]
name = "dhone"
path = "src/bin/dhone.rs"

# See more keys and their definitions at https://doc.rust-lang.org/cargo/reference/manifest.html

[profile.release]
lto = "fat" # enables link-time optimization
codegen-units = 1 # forbid parallel compiling
panic = "abort"
# for performance graphs: debug = true

[dependencies]
clap = { version = "4.1.8", features = ["cargo", "derive", "color"] }
colored = "2.0.0"
mimalloc = { version = "*", default-features = false }
nom = "7.1.3"
csv = "1.2.1"
workctl = "0.2.0" # parallelisation
file_diff = "1.0.0"
petgraph = "0.6.3"
rand_pcg = "0.3.1"
rand = "0.8.5"
rand_distr = "0.4.3"
itertools = "0.10.5"
once_cell = "1.17.1"
rustc-hash = "1.1.0"
bitvec = "1.0.1"
streaming-iterator = "0.1.8"
<<<<<<< HEAD

assert_cmd = "2.0.11"
=======
winapi = "0.3.9"

# testing
assert_cmd = "2.0.11"
predicates = "3.0.3"
serial_test = "2.0.0"

[dependencies.gmp-mpfr-sys]
version = "1.5.3"
default-features = false
features = ["force-cross"]

[dependencies.rug]
version = "1.19.2"
default-features = false
features = ["integer", "float", "rational"]
>>>>>>> 6c52369c
<|MERGE_RESOLUTION|>--- conflicted
+++ resolved
@@ -43,10 +43,6 @@
 rustc-hash = "1.1.0"
 bitvec = "1.0.1"
 streaming-iterator = "0.1.8"
-<<<<<<< HEAD
-
-assert_cmd = "2.0.11"
-=======
 winapi = "0.3.9"
 
 # testing
@@ -62,5 +58,4 @@
 [dependencies.rug]
 version = "1.19.2"
 default-features = false
-features = ["integer", "float", "rational"]
->>>>>>> 6c52369c
+features = ["integer", "float", "rational"]