[package]
name = "ddnnife"
version = "0.6.0"
authors = ["Heiko Raab; heiko.raab@uni-ulm-de", "Chico Sundermann; chico.sundermann@uni-ulm.de"]
edition = "2021"
license = "GNU LGPL-2.1"
build = "build.rs"

[lib]
name = "ddnnf_lib"
path = "src/lib.rs"

[[bin]]
name = "ddnnife"
path = "src/bin/ddnnife.rs"

[[bin]]
name = "dhone"
path = "src/bin/dhone.rs"

# See more keys and their definitions at https://doc.rust-lang.org/cargo/reference/manifest.html

[profile.release]
lto = "fat" # enables link-time optimization
codegen-units = 1 # forbid parallel compiling
panic = "abort"
# for performance graphs: debug = true

[dependencies]
<<<<<<< HEAD
clap = { version = "4.3.10", features = ["cargo", "derive", "color"] }
mimalloc = { version = "*", default-features = false }
=======
clap = { version = "4.3.22", features = ["cargo", "derive", "color"] }
mimalloc = { version = "0.1.37", default-features = false }
>>>>>>> e9200066
nom = "7.1.3"
csv = "1.2.2"
workctl = "0.2.0" # parallelisation
file_diff = "1.0.0"
petgraph = "0.6.3"
graphalgs = "0.1.1"
rand_pcg = "0.3.1"
rand = "0.8.5"
rand_distr = "0.4.3"
itertools = "0.11.0"
once_cell = "1.18.0"
bitvec = "1.0.1"
streaming-iterator = "0.1.9"
<<<<<<< HEAD
winapi = "0.3.9"
statistical = "1.0.0"
tempfile = "3.8.0"

# testing
assert_cmd = "2.0.11"
predicates = "3.0.3"
serial_test = "2.0.0"
=======
winapi = { version = "0.3.9", features = ["winnt"] }
>>>>>>> e9200066

[dependencies.gmp-mpfr-sys]
version = "1.6.0"
default-features = false
features = ["force-cross"]

[dependencies.rug]
version = "1.20.1"
default-features = false
features = ["integer", "float", "rational"]

[dev-dependencies]
assert_cmd = "2.0.12"
predicates = "3.0.3"
serial_test = "2.0.0"<|MERGE_RESOLUTION|>--- conflicted
+++ resolved
@@ -27,13 +27,8 @@
 # for performance graphs: debug = true
 
 [dependencies]
-<<<<<<< HEAD
-clap = { version = "4.3.10", features = ["cargo", "derive", "color"] }
-mimalloc = { version = "*", default-features = false }
-=======
 clap = { version = "4.3.22", features = ["cargo", "derive", "color"] }
 mimalloc = { version = "0.1.37", default-features = false }
->>>>>>> e9200066
 nom = "7.1.3"
 csv = "1.2.2"
 workctl = "0.2.0" # parallelisation
@@ -47,8 +42,7 @@
 once_cell = "1.18.0"
 bitvec = "1.0.1"
 streaming-iterator = "0.1.9"
-<<<<<<< HEAD
-winapi = "0.3.9"
+winapi = { version = "0.3.9", features = ["winnt"] }
 statistical = "1.0.0"
 tempfile = "3.8.0"
 
@@ -56,9 +50,6 @@
 assert_cmd = "2.0.11"
 predicates = "3.0.3"
 serial_test = "2.0.0"
-=======
-winapi = { version = "0.3.9", features = ["winnt"] }
->>>>>>> e9200066
 
 [dependencies.gmp-mpfr-sys]
 version = "1.6.0"
